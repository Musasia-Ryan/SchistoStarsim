--- conflicted
+++ resolved
@@ -80,12 +80,6 @@
         Extract the right birth rates to use and translate it into a number of people to add.
         """
         p = self.pars
-<<<<<<< HEAD
-        br_year = p.birth_rates[p.data_cols['year']]
-        br_val = p.birth_rates[p.data_cols['cbr']]
-        this_birth_rate = np.interp(sim.year, br_year, br_val) * p.units_per_100 * p.rel_birth * sim.dt
-        n_new = int(np.floor(np.count_nonzero(sim.people.alive) * this_birth_rate))
-=======
         if sc.isnumber(p.birth_rate):
             this_birth_rate = p.birth_rate
         elif sc.checktype(p.birth_rate, 'arraylike'):
@@ -94,7 +88,6 @@
         scaled_birth_prob = this_birth_rate * p.units * p.rel_birth * sim.pars.dt
         scaled_birth_prob = np.clip(scaled_birth_prob, a_min=0, a_max=1)
         n_new = int(np.floor(np.count_nonzero(sim.people.alive) * scaled_birth_prob))
->>>>>>> cd94506d
         return n_new
 
     def add_births(self, sim):
@@ -210,15 +203,9 @@
         return death_rate
 
     def init_results(self, sim):
-<<<<<<< HEAD
-        self.results += ss.Result(name='new', shape=sim.npts, dtype=int, scale=True)
-        self.results += ss.Result(name='cumulative', shape=sim.npts, dtype=int, scale=True)
-        self.results += ss.Result(name='mortality_rate', shape=sim.npts, dtype=int, scale=False)
-=======
         self.results += ss.Result(self.name, 'new', sim.npts, dtype=int, scale=True)
         self.results += ss.Result(self.name, 'cumulative', sim.npts, dtype=int, scale=True)
         self.results += ss.Result(self.name, 'cmr', sim.npts, dtype=int, scale=False)
->>>>>>> cd94506d
         return
 
     def update(self, sim):
@@ -239,11 +226,7 @@
     def finalize(self, sim):
         super().finalize(sim)
         self.results['cumulative'] = np.cumsum(self.results['new'])
-<<<<<<< HEAD
-        self.results['mortality_rate'] = np.divide(self.results['new'], sim.results['n_alive'], where=sim.results['n_alive']>0)
-=======
         self.results['cmr'] = 1/self.pars.units*np.divide(self.results['new'], sim.results['n_alive'], where=sim.results['n_alive']>0)
->>>>>>> cd94506d
 
 
 class Pregnancy(DemographicModule):
@@ -265,66 +248,6 @@
         self.pars = ss.omerge({
             'dur_pregnancy': 0.75,  # Make this a distribution?
             'dur_postpartum': 0.5,  # Make this a distribution?
-<<<<<<< HEAD
-            'fertility_rates': 0,
-            'data_cols': {'year': 'Time', 'age': 'AgeGrp', 'value': 'ASFR'},
-            'units_per_100': 1e-3,  # assumes fertility rates are per 1000. If using percentages, switch this to 1
-            'p_death': sps.bernoulli(p=0),  # Probability of maternal death. Question, should this be linked to age and/or duration?
-        }, self.pars)
-
-        # Validate fertility rate inputs
-        self.set_fertility_rates(self.pars['fertility_rates'])
-
-        return
-
-    def set_fertility_rates(self, fertility_rates):
-        """ Validate fertility rates """
-        if sc.checktype(fertility_rates, pd.DataFrame):
-            if not set(self.pars.data_cols.values()).issubset(fertility_rates.columns):
-                errormsg = 'Please ensure the columns of the fertility rate data match the values in pars.data_cols.'
-                raise ValueError(errormsg)
-            df = fertility_rates
-
-        elif sc.checktype(fertility_rates, pd.Series):
-            if (fertility_rates.index < 120).all():  # Assume index is age bins
-                df = pd.DataFrame({
-                    self.pars.data_cols['year']: 2000,
-                    self.pars.data_cols['age']: fertility_rates.index.values,
-                    self.pars.data_cols['value']: fertility_rates.values,
-                })
-            elif (fertility_rates.index > 1900).all():  # Assume index year
-                df = pd.DataFrame({
-                    self.pars.data_cols['year']: fertility_rates.index.values,
-                    self.pars.data_cols['age']: 0,
-                    self.pars.data_cols['value']: fertility_rates.values,
-
-                })
-            else:
-                errormsg = 'Could not understand index of fertility rate series: should be age or year.'
-                raise ValueError(errormsg)
-
-        elif sc.checktype(fertility_rates, dict):
-            if not set(self.pars.data_cols.values()).issubset(fertility_rates.keys()):
-                errormsg = 'Please ensure the keys of the fertility rate data dict match the values in pars.data_cols.'
-                raise ValueError(errormsg)
-            df = pd.DataFrame(fertility_rates)
-
-        elif sc.isnumber(fertility_rates):
-            df = pd.DataFrame({
-                self.pars.data_cols['year']: [2000],
-                self.pars.data_cols['age']: [15],
-                self.pars.data_cols['value']: fertility_rates,
-            })
-
-        else:
-            errormsg = f'Fertility rate data type {type(fertility_rates)} not understood.'
-            raise ValueError(errormsg)
-
-        self.pars.fertility_rates = df
-
-        self.choose_slots = sps.randint(low=0, high=1) # Low and high will be reset upon initialization
-
-=======
             'fertility_rate': 0,    # Usually this will be provided in CSV format
             'rel_fertility': 1,
             'maternal_death_rate': 0,
@@ -351,7 +274,6 @@
         self.sex_dist = sps.bernoulli(p=self.pars.sex_ratio)
         self.death_dist = sps.bernoulli(p=self.pars.maternal_death_rate)
 
->>>>>>> cd94506d
         return
 
     @staticmethod
@@ -420,14 +342,9 @@
         Still unclear whether this logic should live in the pregnancy module, the
         individual disease modules, the connectors, or the sim.
         """
-<<<<<<< HEAD
-        self.results += ss.Result(name='pregnancies', shape=sim.npts, dtype=int, scale=True)
-        self.results += ss.Result(name='births', shape=sim.npts, dtype=int, scale=True)
-=======
         self.results += ss.Result(self.name, 'pregnancies', sim.npts, dtype=int, scale=True)
         self.results += ss.Result(self.name, 'births', sim.npts, dtype=int, scale=True)
         self.results += ss.Result(self.name, 'cbr', sim.npts, dtype=int, scale=False)
->>>>>>> cd94506d
         return
 
     def update(self, sim):
@@ -463,37 +380,6 @@
 
     def make_pregnancies(self, sim):
         """
-<<<<<<< HEAD
-        Select people to make pregnancy using fertility rates
-        """
-
-        # Abbreviate key variables
-        p = self.pars
-        year_label = p.data_cols['year']
-        age_label = p.data_cols['age']
-        val_label = p.data_cols['value']
-
-        available_years = p.fertility_rates[year_label].unique()
-        year_ind = sc.findnearest(available_years, sim.year)
-        nearest_year = available_years[year_ind]
-
-        df = p.fertility_rates.loc[p.fertility_rates[year_label] == nearest_year]
-        age_bins = df[age_label].unique()
-        age_bins = np.append(age_bins, 50)  # Add 50, and specify no births after 50
-        age_inds = np.digitize(sim.people.age, age_bins) - 1
-
-        try:
-            conception_eligible = sim.people.female & (age_inds >= 0) & (age_inds < max(age_inds))
-        except:
-            import traceback;
-            traceback.print_exc();
-            import pdb;
-            pdb.set_trace()
-        conception_probs = df[val_label].values * p.units_per_100 * sim.dt
-        self.conception_probs[conception_eligible] = conception_probs[age_inds[conception_eligible]]
-        conceive_uids = ss.true(ss.binomial_arr(self.conception_probs))
-
-=======
         Select people to make pregnancy using incidence data
         """
         # Abbreviate
@@ -503,22 +389,20 @@
         # are instead handled in the fertility_dist logic as the rates need to be adjusted
         denom_conds = ppl.female & ppl.alive
         inds_to_choose_from = ss.true(denom_conds)
-        uids = self.fertility_dist.filter(inds_to_choose_from)
->>>>>>> cd94506d
+        conceive_uids = self.fertility_dist.filter(inds_to_choose_from)
 
         # Add UIDs for the as-yet-unborn agents so that we can track prognoses and transmission patterns
         n_unborn_agents = len(conceive_uids)
         if n_unborn_agents > 0:
+
+            # Choose slots for the unborn agents
+            new_slots = self.choose_slots.rvs(conceive_uids)
+
             # Grow the arrays and set properties for the unborn agents
-<<<<<<< HEAD
-            new_uids = sim.people.grow(n_unborn_agents)
-            sim.people.age[new_uids] = -self.pars.dur_pregnancy
-=======
             new_uids = sim.people.grow(len(new_slots))
             sim.people.age[new_uids] = -self.pars.dur_pregnancy
             sim.people.slot[new_uids] = new_slots  # Before sampling female_dist
             sim.people.female[new_uids] = self.sex_dist.rvs(new_uids)
->>>>>>> cd94506d
 
             # Add connections to any vertical transmission layers
             # Placeholder code to be moved / refactored. The maternal network may need to be
@@ -529,11 +413,7 @@
                     layer.add_pairs(conceive_uids, new_uids, dur=durs)
 
             # Set prognoses for the pregnancies
-<<<<<<< HEAD
             self.set_prognoses(sim, conceive_uids)
-=======
-            self.set_prognoses(sim, uids)  # Could set from_uids to network partners?
->>>>>>> cd94506d
 
         return
 
