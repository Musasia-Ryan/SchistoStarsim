"""
Define pregnancy, deaths, migration, etc.
"""

import numpy as np
import stisim as ss
import sciris as sc
import pandas as pd
import scipy.stats as sps

__all__ = ['DemographicModule', 'births', 'background_deaths', 'Pregnancy']


class DemographicModule(ss.Module):
    # A demographic module typically handles births/deaths/migration and takes
    # place at the start of the timestep, before networks are updated and before
    # any disease modules are executed

    def initialize(self, sim):
        super().initialize(sim)
        self.init_results(sim)
        return

    def init_results(self, sim):
        pass

    def update(self, sim):
        # Note that for demographic modules, any result updates should be
        # carried out inside this function
        pass

class births(DemographicModule):
    def __init__(self, pars=None):
        super().__init__(pars)

        # Set defaults
        self.pars = ss.omerge({
            'birth_rates': 0,
            'rel_birth': 1,
            'data_cols': {'year': 'Year', 'cbr': 'CBR'},
            'units_per_100': 1e-3  # assumes birth rates are per 1000. If using percentages, switch this to 1
        }, self.pars)

        # Validate birth rate inputs
        self.set_birth_rates(pars['birth_rates'])

    def set_birth_rates(self, birth_rates):
        """ Determine format that birth rates have been provided and standardize/validate """
        if sc.checktype(birth_rates, pd.DataFrame):
            if not set(self.pars.data_cols.values()).issubset(birth_rates.columns):
                errormsg = 'Please ensure the columns of the birth rate data match the values in pars.data_cols.'
                raise ValueError(errormsg)
        if sc.checktype(birth_rates, dict):
            if not set(self.pars.data_cols.values()).issubset(birth_rates.keys()):
                errormsg = 'Please ensure the keys of the birth rate data dict match the values in pars.data_cols.'
                raise ValueError(errormsg)
            birth_rates = pd.DataFrame(birth_rates)
        if sc.isnumber(birth_rates):
            birth_rates = pd.DataFrame({self.pars.data_cols['year']: [2000], self.pars.data_cols['cbr']: [birth_rates]})

        self.pars.birth_rates = birth_rates
        return


    def init_results(self, sim):
        self.results += ss.Result(name='new', shape=sim.npts, dtype=int)
        self.results += ss.Result(name='cumulative', shape=sim.npts, dtype=int)
        self.results += ss.Result(name='cbr', shape=sim.npts, dtype=int)
        return

    def update(self, sim):
        new_uids = self.add_births(sim)
        self.update_results(len(new_uids), sim)
        return new_uids

    def get_birth_rate(self, sim):
        """
        Extract the right birth rates to use and translate it into a number of people to add.
        Eventually this might also process time series data.
        """
        p = self.pars
        br_year = p.birth_rates[p.data_cols['year']]
        br_val = p.birth_rates[p.data_cols['cbr']]
        this_birth_rate = np.interp(sim.year, br_year, br_val) * p.units_per_100 * p.rel_birth * sim.dt
        n_new = int(np.floor(np.count_nonzero(sim.people.alive) * this_birth_rate))
        return n_new

    def add_births(self, sim):
        # Add n_new births to each state in the sim
        n_new = self.get_birth_rate(sim)
        new_uids = sim.people.grow(n_new)
        return new_uids

    def update_results(self, n_new, sim):
        self.results['new'][sim.ti] = n_new

    def finalize(self, sim):
        super().finalize(sim)
        self.results['cumulative'] = np.cumsum(self.results['new'])
<<<<<<< HEAD
        self.results['cbr'] = self.results['new'] / sim.results['n_alive']
=======
        self.results['cbr'] = np.divide(self.results['new'], sim.results['n_alive'], where=sim.results['n_alive']>0)
>>>>>>> 0e80d3f2


class background_deaths(DemographicModule):
    def __init__(self, pars=None):
        super().__init__(pars)

        self.pars = ss.omerge({
            #'rel_death': 1,
            #'units_per_100': 1e-3,  # assumes birth rates are per 1000. If using percentages, switch this to 1
            'death_prob_func': self.death_prob,
        }, self.pars)
        self.death_prob_dist = sps.bernoulli(p=self.pars['death_prob_func'])
        return

    @staticmethod
    def death_prob(self, sim, uids):
        #p = self.pars
        #year = p.death_rates[p.data_cols['year']]
        #val = p.death_rates[p.data_cols['cbr']]
        #this_death_rate = np.interp(sim.year, year, val) * p.units_per_100 * p.rel_death * sim.pars.dt_demog
        #n_new = int(np.floor(np.count_nonzero(sim.people.alive) * this_death_rate))
        return 0.01

    def init_results(self, sim):
<<<<<<< HEAD
        self.results += ss.Result(name='new', shape=sim.npts, dtype=int, scale=True)
        self.results += ss.Result(name='cumulative', shape=sim.npts, dtype=int, scale=True)
        self.results += ss.Result(name='mortality_rate', shape=sim.npts, dtype=int, scale=False)
=======
        self.results += ss.Result(self.name, 'new', sim.npts, dtype=int)
        self.results += ss.Result(self.name, 'cumulative', sim.npts, dtype=int)
        self.results += ss.Result(self.name, 'cmr', sim.npts, dtype=int)
>>>>>>> 0e80d3f2
        return

    def update(self, sim):
        n_deaths = self.apply_deaths(sim)
        self.update_results(n_deaths, sim)
        return

    def apply_deaths(self, sim):
        """ Select people to die """
<<<<<<< HEAD

        p = self.pars
        year_label = p.data_cols['year']
        age_label = p.data_cols['age']
        sex_label = p.data_cols['sex']
        val_label = p.data_cols['value']
        sex_keys = p.sex_keys

        available_years = p.death_rates[year_label].unique()
        year_ind = sc.findnearest(available_years, sim.year)
        nearest_year = available_years[year_ind]

        df = p.death_rates.loc[p.death_rates[year_label] == nearest_year]
        age_bins = df[age_label].unique()
        age_inds = np.digitize(sim.people.age, age_bins) - 1

        f_arr = df[val_label].loc[df[sex_label] == sex_keys['f']].values
        m_arr = df[val_label].loc[df[sex_label] == sex_keys['m']].values
        self.death_probs[sim.people.female] = f_arr[age_inds[sim.people.female]]
        self.death_probs[sim.people.male] = m_arr[age_inds[sim.people.male]]
        self.death_probs[sim.people.age < 0] = 0  # Don't use background death rates for unborn babies
        self.death_probs *= p.rel_death * sim.dt  # Adjust overall death probabilities by rel rates and dt

        # Get indices of people who die of other causes
        death_uids = ss.true(ss.binomial_arr(self.death_probs))
        death_uids = ss.true(sim.people.alive[death_uids])
=======
        alive_uids = ss.true(sim.people.alive)
        death_uids = self.death_prob_dist.filter(alive_uids)
>>>>>>> 0e80d3f2
        sim.people.request_death(death_uids)

        return len(death_uids)

    def update_results(self, n_deaths, sim):
        self.results['new'][sim.ti] = n_deaths

    def finalize(self, sim):
        self.results['cumulative'] = np.cumsum(self.results['new'])
<<<<<<< HEAD
        self.results['mortality_rate'] = self.results['new'] / sim.results['n_alive']
=======
        self.results['cmr'] = np.divide(self.results['new'], sim.results['n_alive'], where=sim.results['n_alive']>0)
>>>>>>> 0e80d3f2


class Pregnancy(DemographicModule):

    def __init__(self, pars=None):
        super().__init__(pars)

        # Other, e.g. postpartum, on contraception...
        self.infertile = ss.State('infertile', bool, False)  # Applies to girls and women outside the fertility window
        self.susceptible = ss.State('fecund', bool, True)  # Applies to girls and women inside the fertility window
        self.pregnant = ss.State('pregnant', bool, False)  # Currently pregnant
        self.postpartum = ss.State('postpartum', bool, False)  # Currently post-partum
        self.ti_pregnant = ss.State('ti_pregnant', int, ss.INT_NAN)  # Time pregnancy begins
        self.ti_delivery = ss.State('ti_delivery', int, ss.INT_NAN)  # Time of delivery
        self.ti_postpartum = ss.State('ti_postpartum', int, ss.INT_NAN)  # Time postpartum ends
        self.ti_dead = ss.State('ti_dead', int, ss.INT_NAN)  # Maternal mortality
        self.conception_probs = ss.State('conception_probs', float, 0)

        self.pars = ss.omerge({
            'dur_pregnancy': 0.75,  # Make this a distribution?
            'dur_postpartum': 0.5,  # Make this a distribution?
<<<<<<< HEAD
            'fertility_rates': 0,
            'data_cols': {'year': 'Time', 'age': 'AgeGrp', 'value': 'ASFR'},
            'units_per_100': 1e-3,  # assumes fertility rates are per 1000. If using percentages, switch this to 1
            'p_death': 0,  # Probability of maternal death. Question, should this be linked to age and/or duration?
        }, self.pars)

        # Validate fertility rate inputs
        self.set_fertility_rates(self.pars['fertility_rates'])

        return

    def set_fertility_rates(self, fertility_rates):
        """ Validate fertility rates """
        if sc.checktype(fertility_rates, pd.DataFrame):
            if not set(self.pars.data_cols.values()).issubset(fertility_rates.columns):
                errormsg = 'Please ensure the columns of the fertility rate data match the values in pars.data_cols.'
                raise ValueError(errormsg)
            df = fertility_rates

        elif sc.checktype(fertility_rates, pd.Series):
            if (fertility_rates.index < 120).all():  # Assume index is age bins
                df = pd.DataFrame({
                    self.pars.data_cols['year']: 2000,
                    self.pars.data_cols['age']: fertility_rates.index.values,
                    self.pars.data_cols['value']: fertility_rates.values,
                })
            elif (fertility_rates.index > 1900).all():  # Assume index year
                df = pd.DataFrame({
                    self.pars.data_cols['year']: fertility_rates.index.values,
                    self.pars.data_cols['age']: 0,
                    self.pars.data_cols['value']: fertility_rates.values,

                })
            else:
                errormsg = 'Could not understand index of fertility rate series: should be age or year.'
                raise ValueError(errormsg)

        elif sc.checktype(fertility_rates, dict):
            if not set(self.pars.data_cols.values()).issubset(fertility_rates.keys()):
                errormsg = 'Please ensure the keys of the fertility rate data dict match the values in pars.data_cols.'
                raise ValueError(errormsg)
            df = pd.DataFrame(fertility_rates)

        elif sc.isnumber(fertility_rates):
            df = pd.DataFrame({
                self.pars.data_cols['year']: [2000],
                self.pars.data_cols['age']: [15],
                self.pars.data_cols['value']: fertility_rates,
            })

        else:
            errormsg = f'Fertility rate data type {type(fertility_rates)} not understood.'
            raise ValueError(errormsg)

        self.pars.fertility_rates = df

=======
            'pregnancy_prob_per_dt': sps.bernoulli(p=0.3),  # Probabilty of acquiring pregnancy on each time step. Can replace with callable parameters for age-specific rates, etc. NOTE: You will manually need to adjust for the simulation timestep dt!
            'p_death': sps.bernoulli(p=0.15),  # Probability of maternal death.
            'p_female': sps.bernoulli(p=0.5),
            'init_prev': 0.3,  # Number of women initially pregnant # TODO: Default value
        }, self.pars)

        self.choose_slots = sps.randint(low=0, high=1) # Low and high will be reset upon initialization
>>>>>>> 0e80d3f2
        return

    def initialize(self, sim):
        super().initialize(sim)
<<<<<<< HEAD
=======
        self.choose_slots.kwds['low'] = sim.pars['n_agents']+1
        self.choose_slots.kwds['high'] = int(sim.pars['slot_scale']*sim.pars['n_agents'])
        sim.pars['birth_rates'] = None  # This turns off birth rate pars so births only come from this module
>>>>>>> 0e80d3f2
        return

    def init_results(self, sim):
        """
        Results could include a range of birth outcomes e.g. LGA, stillbirths, etc.
        Still unclear whether this logic should live in the pregnancy module, the
        individual disease modules, the connectors, or the sim.
        """
        self.results += ss.Result(name='pregnancies', shape=sim.npts, dtype=int, scale=True)
        self.results += ss.Result(name='births', shape=sim.npts, dtype=int, scale=True)
        return

    def update(self, sim):
        """
        Perform all updates
        """
        self.update_states(sim)
        self.make_pregnancies(sim)
        self.update_results(sim)
        return

    def update_states(self, sim):
        """
        Update states
        """

        # Check for new deliveries
        deliveries = self.pregnant & (self.ti_delivery <= sim.ti)
        self.pregnant[deliveries] = False
        self.postpartum[deliveries] = True
        self.susceptible[deliveries] = False
        self.ti_delivery[deliveries] = sim.ti

        # Check for new women emerging from post-partum
        postpartum = ~self.pregnant & (self.ti_postpartum <= sim.ti)
        self.postpartum[postpartum] = False
        self.susceptible[postpartum] = True
        self.ti_postpartum[postpartum] = sim.ti

        # Maternal deaths
        maternal_deaths = ss.true(self.ti_dead <= sim.ti)
        sim.people.request_death(maternal_deaths)

        return

    def make_pregnancies(self, sim):
        """
        Select people to make pregnancy using fertility rates
        """

        # Abbreviate key variables
<<<<<<< HEAD
        p = self.pars
        year_label = p.data_cols['year']
        age_label = p.data_cols['age']
        val_label = p.data_cols['value']

        available_years = p.fertility_rates[year_label].unique()
        year_ind = sc.findnearest(available_years, sim.year)
        nearest_year = available_years[year_ind]

        df = p.fertility_rates.loc[p.fertility_rates[year_label] == nearest_year]
        age_bins = df[age_label].unique()
        age_bins = np.append(age_bins, 50)  # Add 50, and specify no births after 50
        age_inds = np.digitize(sim.people.age, age_bins) - 1

        conception_eligible = sim.people.female & (age_inds >= 0) & (age_inds < max(age_inds))
        conception_probs = df[val_label].values * p.units_per_100 * sim.dt
        self.conception_probs[conception_eligible] = conception_probs[age_inds[conception_eligible]]
        conceive_uids = ss.true(ss.binomial_arr(self.conception_probs))


        # Add UIDs for the as-yet-unborn agents so that we can track prognoses and transmission patterns
        n_unborn_agents = len(conceive_uids)
        if n_unborn_agents > 0:
            # Grow the arrays and set properties for the unborn agents
            new_uids = sim.people.grow(n_unborn_agents)
            sim.people.age[new_uids] = -self.pars.dur_pregnancy
=======
        ppl = sim.people

        # If incidence of pregnancy is non-zero, make some cases
        # Think about how to deal with age/time-varying fertility
        denom_conds = ppl.female & ppl.active & self.susceptible
        inds_to_choose_from = ss.true(denom_conds)
        uids = self.pars['pregnancy_prob_per_dt'].filter(inds_to_choose_from)

        # Add UIDs for the as-yet-unborn agents so that we can track prognoses and transmission patterns
        n_unborn_agents = len(uids)
        if n_unborn_agents > 0:

            # Choose slots for the unborn agents
            new_slots = self.choose_slots.rvs(uids)

            # Grow the arrays and set properties for the unborn agents
            new_uids = sim.people.grow(len(new_slots))

            sim.people.age[new_uids] = -self.pars.dur_pregnancy
            sim.people.slot[new_uids] = new_slots # Before sampling female_dist
            sim.people.female[new_uids] = self.pars['p_female'].rvs(uids)
>>>>>>> 0e80d3f2

            # Add connections to any vertical transmission layers
            # Placeholder code to be moved / refactored. The maternal network may need to be
            # handled separately to the sexual networks, TBC how to handle this most elegantly
            for lkey, layer in sim.people.networks.items():
                if layer.vertical:  # What happens if there's more than one vertical layer?
                    durs = np.full(n_unborn_agents, fill_value=self.pars.dur_pregnancy + self.pars.dur_postpartum)
<<<<<<< HEAD
                    layer.add_pairs(conceive_uids, new_uids, dur=durs)

            # Set prognoses for the pregnancies
            self.set_prognoses(sim, conceive_uids)
=======
                    layer.add_pairs(uids, new_uids, dur=durs)

            # Set prognoses for the pregnancies
            self.set_prognoses(sim, uids) # Could set from_uids to network partners?
>>>>>>> 0e80d3f2

        return

    def set_prognoses(self, sim, uids, from_uids=None):
        """
        Make pregnancies
        Add miscarriage/termination logic here
        Also reconciliation with birth rates
        Q, is this also a good place to check for other conditions and set prognoses for the fetus?
        """

        # Change states for the newly pregnant woman
        self.susceptible[uids] = False
        self.pregnant[uids] = True
        self.ti_pregnant[uids] = sim.ti

        # Outcomes for pregnancies
        dur = np.full(len(uids), sim.ti + self.pars.dur_pregnancy / sim.dt)
        dead = self.pars.p_death.rvs(uids)
        self.ti_delivery[uids] = dur  # Currently assumes maternal deaths still result in a live baby
        dur_post_partum = np.full(len(uids), dur + self.pars.dur_postpartum / sim.dt)
        self.ti_postpartum[uids] = dur_post_partum

        if np.count_nonzero(dead):
            self.ti_dead[uids[dead]] = dur[dead]
        return

    def update_results(self, sim):
        self.results['pregnancies'][sim.ti] = np.count_nonzero(self.ti_pregnant == sim.ti)
        self.results['births'][sim.ti] = np.count_nonzero(self.ti_delivery == sim.ti)
        return<|MERGE_RESOLUTION|>--- conflicted
+++ resolved
@@ -63,9 +63,9 @@
 
 
     def init_results(self, sim):
-        self.results += ss.Result(name='new', shape=sim.npts, dtype=int)
-        self.results += ss.Result(name='cumulative', shape=sim.npts, dtype=int)
-        self.results += ss.Result(name='cbr', shape=sim.npts, dtype=int)
+        self.results += ss.Result(self.name, 'new', sim.npts, dtype=int)
+        self.results += ss.Result(self.name, 'cumulative', sim.npts, dtype=int)
+        self.results += ss.Result(self.name, 'cbr', sim.npts, dtype=int)
         return
 
     def update(self, sim):
@@ -97,11 +97,7 @@
     def finalize(self, sim):
         super().finalize(sim)
         self.results['cumulative'] = np.cumsum(self.results['new'])
-<<<<<<< HEAD
-        self.results['cbr'] = self.results['new'] / sim.results['n_alive']
-=======
         self.results['cbr'] = np.divide(self.results['new'], sim.results['n_alive'], where=sim.results['n_alive']>0)
->>>>>>> 0e80d3f2
 
 
 class background_deaths(DemographicModule):
@@ -109,32 +105,75 @@
         super().__init__(pars)
 
         self.pars = ss.omerge({
-            #'rel_death': 1,
-            #'units_per_100': 1e-3,  # assumes birth rates are per 1000. If using percentages, switch this to 1
-            'death_prob_func': self.death_prob,
+            'death_rates': 0,
+            'rel_death': 1,
+            'data_cols': {'year': 'Time', 'sex': 'Sex', 'age': 'AgeGrpStart', 'value': 'mx'},
+            'sex_keys': {'f': 'Female', 'm': 'Male'},
+            'units_per_100': 1e-3  # assumes birth rates are per 1000. If using percentages, switch this to 1
         }, self.pars)
-        self.death_prob_dist = sps.bernoulli(p=self.pars['death_prob_func'])
-        return
-
-    @staticmethod
-    def death_prob(self, sim, uids):
-        #p = self.pars
-        #year = p.death_rates[p.data_cols['year']]
-        #val = p.death_rates[p.data_cols['cbr']]
-        #this_death_rate = np.interp(sim.year, year, val) * p.units_per_100 * p.rel_death * sim.pars.dt_demog
-        #n_new = int(np.floor(np.count_nonzero(sim.people.alive) * this_death_rate))
-        return 0.01
+
+        # Validate death rate inputs
+        self.set_death_rates(pars['death_rates'])
+
+        # Set death probs
+        self.death_probs = ss.State('death_probs', float, 0)
+
+    def set_death_rates(self, death_rates):
+        """Standardize/validate death rates"""
+
+        if sc.checktype(death_rates, pd.DataFrame):
+            if not set(self.pars.data_cols.values()).issubset(death_rates.columns):
+                errormsg = 'Please ensure the columns of the death rate data match the values in pars.data_cols.'
+                raise ValueError(errormsg)
+            df = death_rates
+
+        elif sc.checktype(death_rates, pd.Series):
+            if (death_rates.index < 120).all():  # Assume index is age bins
+                df = pd.DataFrame({
+                    self.pars.data_cols['year']: 2000,
+                    self.pars.data_cols['age']: death_rates.index.values,
+                    self.pars.data_cols['value']: death_rates.values,
+                })
+            elif (death_rates.index > 1900).all():  # Assume index year
+                df = pd.DataFrame({
+                    self.pars.data_cols['year']: death_rates.index.values,
+                    self.pars.data_cols['age']: 0,
+                    self.pars.data_cols['value']: death_rates.values,
+
+                })
+            else:
+                errormsg = 'Could not understand index of death rate series: should be age or year.'
+                raise ValueError(errormsg)
+
+            df = pd.concat([df, df])
+            df[self.pars.data_cols['sex']] = np.repeat(list(self.pars.sex_keys.values()), len(death_rates))
+
+        elif sc.checktype(death_rates, dict):
+            if not set(self.pars.data_cols.values()).issubset(death_rates.keys()):
+                errormsg = 'Please ensure the keys of the death rate data dict match the values in pars.data_cols.'
+                raise ValueError(errormsg)
+            df = pd.DataFrame(death_rates)
+
+        elif sc.isnumber(death_rates):
+            df = pd.DataFrame({
+                self.pars.data_cols['year']: [2000, 2000],
+                self.pars.data_cols['age']: [0, 0],
+                self.pars.data_cols['sex']: self.pars.sex_keys.values(),
+                self.pars.data_cols['value']: [death_rates, death_rates],
+            })
+
+        else:
+            errormsg = f'Death rate data type {type(death_rates)} not understood.'
+            raise ValueError(errormsg)
+
+        self.pars.death_rates = df
+
+        return
 
     def init_results(self, sim):
-<<<<<<< HEAD
         self.results += ss.Result(name='new', shape=sim.npts, dtype=int, scale=True)
         self.results += ss.Result(name='cumulative', shape=sim.npts, dtype=int, scale=True)
         self.results += ss.Result(name='mortality_rate', shape=sim.npts, dtype=int, scale=False)
-=======
-        self.results += ss.Result(self.name, 'new', sim.npts, dtype=int)
-        self.results += ss.Result(self.name, 'cumulative', sim.npts, dtype=int)
-        self.results += ss.Result(self.name, 'cmr', sim.npts, dtype=int)
->>>>>>> 0e80d3f2
         return
 
     def update(self, sim):
@@ -144,7 +183,6 @@
 
     def apply_deaths(self, sim):
         """ Select people to die """
-<<<<<<< HEAD
 
         p = self.pars
         year_label = p.data_cols['year']
@@ -171,10 +209,6 @@
         # Get indices of people who die of other causes
         death_uids = ss.true(ss.binomial_arr(self.death_probs))
         death_uids = ss.true(sim.people.alive[death_uids])
-=======
-        alive_uids = ss.true(sim.people.alive)
-        death_uids = self.death_prob_dist.filter(alive_uids)
->>>>>>> 0e80d3f2
         sim.people.request_death(death_uids)
 
         return len(death_uids)
@@ -184,11 +218,7 @@
 
     def finalize(self, sim):
         self.results['cumulative'] = np.cumsum(self.results['new'])
-<<<<<<< HEAD
-        self.results['mortality_rate'] = self.results['new'] / sim.results['n_alive']
-=======
-        self.results['cmr'] = np.divide(self.results['new'], sim.results['n_alive'], where=sim.results['n_alive']>0)
->>>>>>> 0e80d3f2
+        self.results['mortality_rate'] = np.divide(self.results['new'], sim.results['n_alive'], where=sim.results['n_alive']>0)
 
 
 class Pregnancy(DemographicModule):
@@ -210,7 +240,6 @@
         self.pars = ss.omerge({
             'dur_pregnancy': 0.75,  # Make this a distribution?
             'dur_postpartum': 0.5,  # Make this a distribution?
-<<<<<<< HEAD
             'fertility_rates': 0,
             'data_cols': {'year': 'Time', 'age': 'AgeGrp', 'value': 'ASFR'},
             'units_per_100': 1e-3,  # assumes fertility rates are per 1000. If using percentages, switch this to 1
@@ -267,25 +296,14 @@
 
         self.pars.fertility_rates = df
 
-=======
-            'pregnancy_prob_per_dt': sps.bernoulli(p=0.3),  # Probabilty of acquiring pregnancy on each time step. Can replace with callable parameters for age-specific rates, etc. NOTE: You will manually need to adjust for the simulation timestep dt!
-            'p_death': sps.bernoulli(p=0.15),  # Probability of maternal death.
-            'p_female': sps.bernoulli(p=0.5),
-            'init_prev': 0.3,  # Number of women initially pregnant # TODO: Default value
-        }, self.pars)
-
         self.choose_slots = sps.randint(low=0, high=1) # Low and high will be reset upon initialization
->>>>>>> 0e80d3f2
+
         return
 
     def initialize(self, sim):
         super().initialize(sim)
-<<<<<<< HEAD
-=======
         self.choose_slots.kwds['low'] = sim.pars['n_agents']+1
         self.choose_slots.kwds['high'] = int(sim.pars['slot_scale']*sim.pars['n_agents'])
-        sim.pars['birth_rates'] = None  # This turns off birth rate pars so births only come from this module
->>>>>>> 0e80d3f2
         return
 
     def init_results(self, sim):
@@ -337,7 +355,6 @@
         """
 
         # Abbreviate key variables
-<<<<<<< HEAD
         p = self.pars
         year_label = p.data_cols['year']
         age_label = p.data_cols['age']
@@ -364,29 +381,6 @@
             # Grow the arrays and set properties for the unborn agents
             new_uids = sim.people.grow(n_unborn_agents)
             sim.people.age[new_uids] = -self.pars.dur_pregnancy
-=======
-        ppl = sim.people
-
-        # If incidence of pregnancy is non-zero, make some cases
-        # Think about how to deal with age/time-varying fertility
-        denom_conds = ppl.female & ppl.active & self.susceptible
-        inds_to_choose_from = ss.true(denom_conds)
-        uids = self.pars['pregnancy_prob_per_dt'].filter(inds_to_choose_from)
-
-        # Add UIDs for the as-yet-unborn agents so that we can track prognoses and transmission patterns
-        n_unborn_agents = len(uids)
-        if n_unborn_agents > 0:
-
-            # Choose slots for the unborn agents
-            new_slots = self.choose_slots.rvs(uids)
-
-            # Grow the arrays and set properties for the unborn agents
-            new_uids = sim.people.grow(len(new_slots))
-
-            sim.people.age[new_uids] = -self.pars.dur_pregnancy
-            sim.people.slot[new_uids] = new_slots # Before sampling female_dist
-            sim.people.female[new_uids] = self.pars['p_female'].rvs(uids)
->>>>>>> 0e80d3f2
 
             # Add connections to any vertical transmission layers
             # Placeholder code to be moved / refactored. The maternal network may need to be
@@ -394,21 +388,14 @@
             for lkey, layer in sim.people.networks.items():
                 if layer.vertical:  # What happens if there's more than one vertical layer?
                     durs = np.full(n_unborn_agents, fill_value=self.pars.dur_pregnancy + self.pars.dur_postpartum)
-<<<<<<< HEAD
                     layer.add_pairs(conceive_uids, new_uids, dur=durs)
 
             # Set prognoses for the pregnancies
             self.set_prognoses(sim, conceive_uids)
-=======
-                    layer.add_pairs(uids, new_uids, dur=durs)
-
-            # Set prognoses for the pregnancies
-            self.set_prognoses(sim, uids) # Could set from_uids to network partners?
->>>>>>> 0e80d3f2
-
-        return
-
-    def set_prognoses(self, sim, uids, from_uids=None):
+
+        return
+
+    def set_prognoses(self, sim, uids):
         """
         Make pregnancies
         Add miscarriage/termination logic here
