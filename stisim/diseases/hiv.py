--- conflicted
+++ resolved
@@ -46,11 +46,7 @@
         self.rel_trans[sim.people.alive & self.infected & self.on_art] = 1 - self.pars['art_efficacy']
 
         can_die = ss.true(sim.people.alive & sim.people.hiv.infected)
-<<<<<<< HEAD
-        hiv_deaths = self.rng_dead.bernoulli_filter(hiv_death_prob[can_die], can_die)
-=======
         hiv_deaths = self.death_prob_per_dt.filter(can_die)
->>>>>>> 38e531d4
         
         sim.people.request_death(hiv_deaths)
         self.ti_dead[hiv_deaths] = sim.ti
