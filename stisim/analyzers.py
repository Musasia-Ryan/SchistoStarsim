"""
Define analyzers
"""

import stisim as ss


__all__ = ['Analyzer']


class Analyzer(ss.Module):

<<<<<<< HEAD
class Analyzers(ss.ndict):
    def __init__(self, *args, type=Analyzer, **kwargs):
        return super().__init__(self, *args, type=type, **kwargs)
=======
    def update_results(self, sim):
        raise NotImplementedError


>>>>>>> f3d79dd8
<|MERGE_RESOLUTION|>--- conflicted
+++ resolved
@@ -1,22 +1,14 @@
-"""
-Define analyzers
-"""
-
-import stisim as ss
-
-
-__all__ = ['Analyzer']
-
-
-class Analyzer(ss.Module):
-
-<<<<<<< HEAD
-class Analyzers(ss.ndict):
-    def __init__(self, *args, type=Analyzer, **kwargs):
-        return super().__init__(self, *args, type=type, **kwargs)
-=======
-    def update_results(self, sim):
-        raise NotImplementedError
-
-
->>>>>>> f3d79dd8
+"""
+Define analyzers
+"""
+
+import stisim as ss
+
+
+__all__ = ['Analyzer']
+
+
+class Analyzer(ss.Module):
+
+    def update_results(self, sim):
+        raise NotImplementedError