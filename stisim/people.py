--- conflicted
+++ resolved
@@ -4,74 +4,9 @@
 
 # %% Imports
 import numpy as np
-<<<<<<< HEAD
 import pandas as pd
 import sciris as sc
 import stisim as ss
-=======
-import functools
-from . import utils as ssu
-from .version import __version__
-
-
-__all__ = ['State', 'BasePeople', 'People']
-
-
-#%% States
-
-class State(sc.prettyobj):
-    def __init__(self, name, dtype, fill_value=0, shape=None, distdict=None, label=None):
-        """
-        Args:
-            name: name of the result as used in the model
-            dtype: datatype
-            fill_value: default value for this state upon model initialization
-            shape: If not none, set to match a string in `pars` containing the dimensionality
-            label: text used to construct labels for the result for displaying on plots and other outputs
-        """
-
-        self.name = name
-        self.dtype = dtype
-        self.fill_value = fill_value
-        self.shape = shape
-        self.distdict = distdict
-        self.is_dist = distdict is not None # Set this by default, but allow it to be overridden
-        self.label = label or name
-        return
-
-    @property
-    def ndim(self):
-        return len(sc.tolist(self.shape)) + 1
-    
-    def new(self, n):
-        if self.is_dist:
-            return self.new_dist(n)
-        else:
-            return self.new_scalar(n)
-
-    def new_scalar(self, n):
-        shape = sc.tolist(self.shape)
-        shape.append(n)
-        out = np.full(shape, dtype=self.dtype, fill_value=self.fill_value)
-        return out
-    
-    def new_dist(self, n):
-        shape = sc.tolist(self.shape)
-        shape.append(n)
-        out = ssu.sample(**self.distdict, size=tuple(shape))
-        return out
-
-
-base_states = ssu.NDict(
-    State('uid', int),
-    State('age', float),
-    State('female', bool, False),
-    State('debut', float),
-    State('alive', bool, True),
-    State('ti_dead', float, np.nan),  # Time index for death
-    State('scale', float, 1.0),
-)
->>>>>>> f62d960e
 
 __all__ = ['BasePeople', 'People']
 
@@ -106,20 +41,12 @@
 
     def __len__(self):
         """ Length of people """
-<<<<<<< HEAD
         return len(self.uid)
 
     def add_state(self, state):
         if id(state) not in self._states:
             self._states[id(state)] = state
         return
-=======
-        return len(self[base_key])
-
-    def _len_arrays(self):
-        """ Length of underlying arrays """
-        return len(self._data[base_key])
->>>>>>> f62d960e
 
     def grow(self, n):
         """
@@ -127,7 +54,6 @@
 
         :param n: Integer number of agents to add
         """
-<<<<<<< HEAD
         start_uid = len(self._uid_map)
         start_idx = len(self.uid)
 
@@ -146,29 +72,11 @@
         return new_uids
 
     def remove(self, uids_to_remove):
-=======
-
-        orig_n = self._n
-        new_total = orig_n + n
-        if new_total > self._s:
-            n_new = max(n, int(self._s / 2))  # Minimum 50% growth
-            for state_name, state in self.states.items():
-                self._data[state_name] = np.concatenate([self._data[state_name], state.new(n_new)],
-                                                        axis=self._data[state_name].ndim - 1)
-            self._s += n_new
-        self._n += n
-        self._map_arrays()
-        new_inds = np.arange(orig_n, self._n)
-        return new_inds
-
-    def _map_arrays(self, keys=None):
->>>>>>> f62d960e
         """
         Reduce the number of agents
 
         :param uids_to_remove: An int/list/array containing the UID(s) to remove
         """
-<<<<<<< HEAD
         # Calculate the *indices* to keep
         keep_uids = self.uid[~np.in1d(self.uid, uids_to_remove)]  # Calculate UIDs to keep
         keep_inds = self._uid_map[keep_uids]  # Calculate indices to keep
@@ -188,43 +96,11 @@
 
         return
 
-=======
-        
-        # CK: consider refactor
-        def rsetattr(obj, attr, val):
-            pre, _, post = attr.rpartition('.')
-            return setattr(rgetattr(obj, pre) if pre else obj, post, val)
-
-        def rgetattr(obj, attr, *args):
-            def _getattr(obj, attr):
-                return getattr(obj, attr, *args)
-            return functools.reduce(_getattr, [obj] + attr.split('.'))
-        
-        row_inds = slice(None, self._n)
-
-        # Handle keys
-        if keys is None: keys = self.states.keys()
-        keys = sc.tolist(keys)
-
-        # Map arrays for selected keys
-        for k in keys:
-            arr = self._data[k]
-            if arr.ndim == 1:
-                rsetattr(self, k, arr[row_inds])
-            elif arr.ndim == 2:
-                rsetattr(self, k, arr[:, row_inds])
-            else:
-                errormsg = 'Can only operate on 1D or 2D arrays'
-                raise TypeError(errormsg)
-        return
-
->>>>>>> f62d960e
     def __getitem__(self, key):
         """
         Allow people['attr'] instead of getattr(people, 'attr')
         If the key is an integer, alias `people.person()` to return a `Person` instance
         """
-
         if isinstance(key, int):
             return self.person(key)  # TODO: need to re-implement
         else:
@@ -238,21 +114,7 @@
         """ Iterate over people """
         for i in range(len(self)):
             yield self[i]
-<<<<<<< HEAD
-=======
-        return
-
-    @property
-    def active(self):
-        """ Indices of everyone sexually active  """
-        return (self.age >= self.debut) & self.alive
-
-    @property
-    def dead(self):
-        """ Dead boolean """
-        return ~self.alive
-
->>>>>>> f62d960e
+
 
 class People(BasePeople):
     """
@@ -278,16 +140,11 @@
 
     # %% Basic methods
 
-<<<<<<< HEAD
     def __init__(self, n, age_data=None, extra_states=None, networks=None):
         """ Initialize """
 
         super().__init__(n)
 
-=======
-    def __init__(self, n, states=None, networks=None):
-        """ Initialize """
->>>>>>> f62d960e
         self.initialized = False
         self.version = ss.__version__  # Store version info
 
@@ -311,7 +168,6 @@
 
         return
 
-<<<<<<< HEAD
     @staticmethod
     def validate_age_data(age_data):
         """ Validate age data """
@@ -332,20 +188,6 @@
             setattr(self, state.name, state)
         return
 
-=======
-    def initialize(self, popdict=None):
-        """ Initialize people by setting their attributes """
-        if popdict is None: # TODO: update
-            self['age'][:] = np.random.random(size=len(self)) * 100
-            self['female'][:] = np.random.choice([False, True], size=len(self))
-        else:
-            # Use random defaults
-            self['age'][:] = popdict['age']
-            self['female'][:] = popdict['female']
-        self.initialized = True
-        return
-
->>>>>>> f62d960e
     def add_module(self, module, force=False):
         # Map the module's states into the People state ndict
         if hasattr(self, module.name) and not force:
@@ -357,6 +199,7 @@
         module_states = sc.objdict()
         setattr(self, module.name, module_states)
         self._register_module_states(module, module_states)
+        return
 
     def _register_module_states(self, module, module_states):
         """Enable dot notation for module specific states:
@@ -370,11 +213,8 @@
             pre, _, post = combined_name.rpartition('.')
             setattr(module_states, state.name, state)
 
-<<<<<<< HEAD
-        return
-
-=======
->>>>>>> f62d960e
+        return
+
     def scale_flows(self, inds):
         """
         Return the scaled versions of the flows -- replacement for len(inds)
@@ -382,7 +222,6 @@
         """
         return self.scale[inds].sum()
 
-<<<<<<< HEAD
     def remove_dead(self, sim):
         """
         Remove dead agents
@@ -401,7 +240,7 @@
         :return:
         """
         self.age[self.alive] += self.dt
-
+        return
 
     def resolve_deaths(self):
         """
@@ -411,12 +250,13 @@
         """
         death_uids = ss.true(self.ti_dead <= self.ti)
         self.alive[death_uids] = False
+        return
 
     def update_networks(self):
         """
         Update networks
         """
-        self.networks.update(self)
+        return self.networks.update(self)
 
     @property
     def active(self):
@@ -480,22 +320,4 @@
         # enabled then often such agents would not be present in the simulation anyway
         uids = ss.true(self.alive[uids])
         self.ti_dead[uids] = self.ti
-=======
-    def update(self, sim):
-        """ Update demographics and networks """
-        self.update_demographics(sim.dt, sim.ti)
-        self.update_networks()
-        return
-
-    def update_demographics(self, dt, ti):
-        """ Perform vital dynamic updates at the current timestep """
-        self.age[self.alive] += dt
-        self.alive[self.ti_dead <= ti] = False
-        return
-
-    def update_networks(self):
-        """ Update networks """
-        for network in self.networks.values():
-            network.update(self)
-        return
->>>>>>> f62d960e
+        return