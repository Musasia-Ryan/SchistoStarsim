"""
Define core Sim classes
"""

# Imports
import numpy as np
import sciris as sc
import stisim as ss


__all__ = ['Sim', 'AlreadyRunError']


class Sim(sc.prettyobj):

    def __init__(self, pars=None, label=None, people=None, demographics=None, diseases=None, connectors=None, **kwargs):

        # Set attributes
        self.label = label  # The label/name of the simulation
        self.created = None  # The datetime the sim was created
        self.people = people  # People object
        self.demographics  = ss.ndict(demographics, type=ss.DemographicModule)
        self.diseases      = ss.ndict(diseases, type=ss.Disease)
        self.connectors    = ss.ndict(connectors, type=ss.Connector)
        self.results       = ss.ndict(type=ss.Result)  # For storing results
        self.summary       = None  # For storing a summary of the results
        self.initialized   = False  # Whether initialization is complete
        self.complete      = False  # Whether a simulation has completed running # TODO: replace with finalized?
        self.results_ready = False  # Whether results are ready
        self.filename      = None

        # Time indexing
        self.ti      = None  # The time index, e.g. 0, 1, 2 # TODO: do we need all of these?
        self.yearvec = None
        self.tivec   = None
        self.npts    = None

        # Make default parameters (using values from parameters.py)
        self.pars = ss.make_pars()  # Start with default pars
        self.pars.update_pars(sc.mergedicts(pars, kwargs))  # Update the parameters

        # Initialize other quantities
        self.interventions = ss.ndict(type=ss.Intervention)
        self.analyzers = ss.ndict(type=ss.Analyzer)

        return

    @property
    def dt(self):
        return self.pars['dt']

    @property
    def year(self):
        return self.yearvec[self.ti]

    def initialize(self, popdict=None, reset=False, **kwargs):
        """
        Perform all initializations on the sim.
        """
        # Validation and initialization
        self.ti = 0  # The current time index
        self.validate_pars()  # Ensure parameters have valid values
        self.validate_dt()
        self.init_time_vecs()  # Initialize time vecs
        ss.set_seed(self.pars['rand_seed'])  # Reset the random seed before the population is created

        # Initialize the core sim components
        self.init_people(popdict=popdict, reset=reset, **kwargs)  # Create all the people (the heaviest step)
        self.init_networks()
        self.init_demographics()
        self.init_diseases()
        self.init_connectors()
        self.init_interventions()
        self.init_analyzers()

        # Perform post-initialization validation
        self.validate_post_init()

        # Reset the random seed to the default run seed, so that if the simulation is run with
        # reset_seed=False right after initialization, it will still produce the same output
        ss.set_seed(self.pars['rand_seed'] + 1)

        # Final steps
        self.initialized = True
        self.complete = False
        self.results_ready = False

        return self

    def validate_dt(self):
        """
        Check that 1/dt is an integer value, otherwise results and time vectors will have mismatching shapes.
        init_results explicitly makes this assumption by casting resfrequency = int(1/dt).
        """
        dt = self.dt
        reciprocal = 1.0 / dt  # Compute the reciprocal of dt
        if not reciprocal.is_integer():  # Check if reciprocal is not a whole (integer) number
            # Round the reciprocal
            reciprocal = int(reciprocal)
            rounded_dt = 1.0 / reciprocal
            self.pars['dt'] = rounded_dt
            if self.pars['verbose']:
                warnmsg = f"Warning: Provided time step dt: {dt} resulted in a non-integer number of steps per year. Rounded to {rounded_dt}."
                print(warnmsg)

    def validate_pars(self):
        """
        Some parameters can take multiple types; this makes them consistent.
        """
        # Handle n_agents
        if self.pars['n_agents'] is not None:
            self.pars['n_agents'] = int(self.pars['n_agents'])
        else:
            if self.people is not None:
                self.pars['n_agents'] = len(self.people)
            else:
                if self.popdict is not None:
                    self.pars['n_agents'] = len(self.popdict)
                else:
                    errormsg = 'Must supply n_agents, a people object, or a popdict'
                    raise ValueError(errormsg)

        # Handle end and n_years
        if self.pars['end']:
            self.pars['n_years'] = int(self.pars['end'] - self.pars['start'])
            if self.pars['n_years'] <= 0:
                errormsg = f"Number of years must be >0, but you supplied start={str(self.pars['start'])} and " \
                           f"end={str(self.pars['end'])}, which gives n_years={self.pars['n_years']}"
                raise ValueError(errormsg)
        else:
            if self.pars['n_years']:
                self.pars['end'] = self.pars['start'] + self.pars['n_years']
            else:
                errormsg = 'You must supply one of n_years and end."'
                raise ValueError(errormsg)

        # Handle verbose
        if self.pars['verbose'] == 'brief':
            self.pars['verbose'] = -1
        if not sc.isnumber(self.pars['verbose']):  # pragma: no cover
            errormsg = f'Verbose argument should be either "brief", -1, or a float, not {type(self.pars["verbose"])} "{self.pars["verbose"]}"'
            raise ValueError(errormsg)

        return

    def init_time_vecs(self):
        """
        Construct vectors things that keep track of time
        """
        self.yearvec = sc.inclusiverange(start=self.pars['start'], stop=self.pars['end'] + 1 - self.pars['dt'],
                                         step=self.pars['dt'])  # Includes all the timepoints in the last year
        self.npts = len(self.yearvec)
        self.tivec = np.arange(self.npts)

    def init_people(self, popdict=None, reset=False, verbose=None, **kwargs):
        """
        Initialize people within the sim
        Sometimes the people are provided, in which case this just adds a few sim properties to them.
        Other time people are not provided and this method makes them.
        Args:
            popdict         (any):  pre-generated people of various formats.
            reset           (bool): whether to regenerate the people even if they already exist
            verbose         (int):  detail to print
            kwargs          (dict): passed to ss.make_people()
        """

        # Handle inputs
        if verbose is None:
            verbose = self.pars['verbose']
        if verbose > 0:
            resetstr = ''
            if self.people:
                resetstr = ' (resetting people)' if reset else ' (warning: not resetting sim.people)'
            print(f'Initializing sim{resetstr} with {self.pars["n_agents"]:0n} agents')

        # If people have not been supplied, make them
        if self.people is None:
            self.people = ss.People(n=self.pars['n_agents'], **kwargs)  # This just assigns UIDs and length

        # If a popdict has not been supplied, we can make one from location data
        if popdict is None:
            if self.pars['location'] is not None:
                # Check where to get total_pop from
                if self.pars[
                    'total_pop'] is not None:  # If no pop_scale has been provided, try to get it from the location
                    errormsg = 'You can either define total_pop explicitly or via the location, but not both'
                    raise ValueError(errormsg)
                total_pop, popdict = ss.make_popdict(n=self.pars['n_agents'], location=self.pars['location'], verbose=self.pars['verbose'])

            else:
                if self.pars[
                    'total_pop'] is not None:  # If no pop_scale has been provided, try to get it from the location
                    total_pop = self.pars['total_pop']
                else:
                    if self.pars['pop_scale'] is not None:
                        total_pop = self.pars['pop_scale'] * self.pars['n_agents']
                    else:
                        total_pop = self.pars['n_agents']

        self.pars['total_pop'] = total_pop
        if self.pars['pop_scale'] is None:
            self.pars['pop_scale'] = total_pop / self.pars['n_agents']

        # Any other initialization
        if not self.people.initialized:
            self.people.initialize()

        # Set time attributes
        self.people.ti = self.ti
        self.people.dt = self.dt
        self.people.year = self.year
        self.people.init_results(self)
        return self

    def init_demographics(self):
        for module in self.demographics.values():
            module.initialize(self)
            self.results[module.name] = module.results

    def init_diseases(self):
        """ Initialize modules and connectors to be simulated """
        for disease in self.diseases.values():
            disease.initialize(self)

            # Add the disease's parameters and results into the Sim's dicts
            self.pars[disease.name] = disease.pars
            self.results[disease.name] = disease.results

            # Add disease states to the People's dicts
            self.people.add_module(disease)

        return

    def init_connectors(self):
        for connector in self.connectors.values():
            connector.initialize(self)

    def init_networks(self):
        """ Initialize networks if these have been provided separately from the people """

        # One possible workflow is that users will provide a location and a set of networks but not people.
        # This means networks will be stored in self.pars['networks'] and we'll need to copy them to the people.
        if self.people.networks is None or len(self.people.networks) == 0:
            if self.pars['networks'] is not None:
                self.people.networks = ss.Networks(self.pars['networks'])

        if not isinstance(self.people.networks, ss.Networks):
            self.people.networks = ss.Networks(networks=self.people.networks)

        self.people.networks.initialize(self)

        # for key, network in self.people.networks.networks.items():  # TODO rename
            # if network.label is not None:
            #     layer_name = network.label
            # else:
            #     layer_name = key
            #     network.label = layer_name
            # network.initialize(self)

            # Add network states to the People's dicts
            # self.people.add_module(network)
            # self.people.networks[network.name] = network

        return

    def init_interventions(self):
        """ Initialize and validate the interventions """

        # Translate the intervention specs into actual interventions
        for i, intervention in enumerate(self.pars['interventions']):
            if isinstance(intervention, type) and issubclass(intervention, ss.Intervention):
                intervention = intervention()  # Convert from a class to an instance of a class
            if isinstance(intervention, ss.Intervention):
                intervention.initialize(self)
                self.interventions += intervention
            elif callable(intervention):
                self.interventions += intervention
            else:
                errormsg = f'Intervention {intervention} does not seem to be a valid intervention: must be a function or Intervention subclass'
                raise TypeError(errormsg)

        return

    def init_analyzers(self):
        """ Initialize the analyzers """

        # Interpret analyzers
        for ai, analyzer in enumerate(self.pars['analyzers']):
            if isinstance(analyzer, type) and issubclass(analyzer, ss.Analyzer):
                analyzer = analyzer()  # Convert from a class to an instance of a class
            if not (isinstance(analyzer, ss.Analyzer) or callable(analyzer)):
                errormsg = f'Analyzer {analyzer} does not seem to be a valid analyzer: must be a function or Analyzer subclass'
                raise TypeError(errormsg)
            self.analyzers += analyzer  # Add it in

        for analyzer in self.analyzers.values():
            if isinstance(analyzer, ss.Analyzer):
                analyzer.initialize(self)

        return

    def validate_post_init(self):
        """
        Validate inputs again once everything has been initialized.
        TBC whether we keep this or incorporate the checks into the init methods
        """
        # Make sure that there's a contact network if any diseases are present
        if self.diseases and not self.people.networks:
            warnmsg = f'Warning: simulation has {len(self.diseases)} diseases but no contact network(s).'
            ss.warn(warnmsg, die=False)
        return

    def step(self):
        """ Step through time and update values """

        # Set the time and if we have reached the end of the simulation, then do nothing
        if self.complete:
            raise AlreadyRunError('Simulation already complete (call sim.initialize() to re-run)')

        # Clean up dead agents, if removing agents is enabled
        if self.pars.remove_dead:
            self.people.remove_dead(self)

        # Update demographic modules (create new agents from births/immigration, schedule non-disease deaths and emigration)
        for module in self.demographics.values():
            module.update(self)

        # Carry out autonomous state changes in the disease modules. This allows autonomous state changes/initializations
        # to be applied to newly created agents
        for disease in self.diseases.values():
            disease.update_pre(self)

        # Update connectors -- TBC where this appears in the ordering
        for connector in self.connectors.values():
            connector.update(self)

        # Update networks - this takes place here in case autonomous state changes at this timestep
        # affect eligibility for contacts
        self.people.update_networks()

        # Apply interventions - new changes to contacts will be visible and so the final networks can be customized by
        # interventions, by running them at this point
        for intervention in self.interventions.values():
            intervention.apply(self)

        # Carry out transmission/new cases
        for disease in self.diseases.values():
            disease.make_new_cases(self)

        # Execute deaths that took place this timestep (i.e., changing the `alive` state of the agents). This is executed
        # before analyzers have run so that analyzers are able to inspect and record outcomes for agents that died this timestep
        self.people.resolve_deaths()

        # Update results
        self.people.update_results(self)

        for disease in self.diseases.values():
            disease.update_results(self)

        for analyzer in self.analyzers.values():
            analyzer.update_results(self)

        # Tidy up
        self.ti += 1
        self.people.ti = self.ti
        self.people.update_post(self)

        if self.ti == self.npts:
            self.complete = True

        return

    def run(self, until=None, reset_seed=True, verbose=None):
        """ Run the model once """

        # Initialization steps
        T = sc.timer()
        if not self.initialized:
            self.initialize()
            self._orig_pars = sc.dcp(self.pars)  # Create a copy of the parameters to restore after the run

        if verbose is None:
            verbose = self.pars['verbose']

        if reset_seed:
            ss.set_seed(self.pars['rand_seed'] + 1)

        # Check for AlreadyRun errors
        errormsg = None
        if until is None: until = self.npts
        if until > self.npts:
            errormsg = f'Requested to run until t={until} but the simulation end is ti={self.npts}'
        if self.ti >= until:  # NB. At the start, self.t is None so this check must occur after initialization
            errormsg = f'Simulation is currently at t={self.ti}, requested to run until ti={until} which has already been reached'
        if self.complete:
            errormsg = 'Simulation is already complete (call sim.initialize() to re-run)'
        if errormsg:
            raise AlreadyRunError(errormsg)

        # Main simulation loop
        while self.ti < until:

            # Check if we were asked to stop
            elapsed = T.toc(output=True)
<<<<<<< HEAD
            if self.pars['timelimit'] and elapsed > self.pars['timelimit']:
                sc.printv(f"Time limit ({self.pars['timelimit']} s) exceeded", 1, verbose)
                return
=======
>>>>>>> f3d79dd8

            # Print progress
            if verbose:
                simlabel = f'"{self.label}": ' if self.label else ''
                string = f'  Running {simlabel}{self.yearvec[self.ti]:0.1f} ({self.ti:2.0f}/{self.npts}) ({elapsed:0.2f} s) '
                if verbose >= 2:
                    sc.heading(string)
                elif verbose > 0:
                    if not (self.ti % int(1.0 / verbose)):
                        sc.progressbar(self.ti + 1, self.npts, label=string, length=20, newline=True)

            # Actually run the model
            self.step()

        # If simulation reached the end, finalize the results
        if self.complete:
            self.finalize(verbose=verbose)
            sc.printv(f'Run finished after {elapsed:0.2f} s.\n', 1, verbose)

        return self

    def finalize(self, verbose=None):
        """ Compute final results """

        if self.results_ready:
            # Because the results are rescaled in-place, finalizing the sim cannot be run more than once or
            # otherwise the scale factor will be applied multiple times
            raise AlreadyRunError('Simulation has already been finalized')

        # Final settings
        self.results_ready = True  # Set this first so self.summary() knows to print the results
        self.ti -= 1  # During the run, this keeps track of the next step; restore this be the final day of the sim
        return

    def shrink(self, skip_attrs=None, in_place=True):
        """
        "Shrinks" the simulation by removing the people and other memory-intensive
        attributes (e.g., some interventions and analyzers), and returns a copy of
        the "shrunken" simulation. Used to reduce the memory required for RAM or
        for saved files.

        Args:
            skip_attrs (list): a list of attributes to skip (remove) in order to perform the shrinking; default "people"
            in_place (bool): whether to perform the shrinking in place (default), or return a shrunken copy instead

        Returns:
            shrunken (Sim): a Sim object with the listed attributes removed
        """
        # By default, skip people (~90% of memory), popdict, and _orig_pars (which is just a backup)
        if skip_attrs is None:
            skip_attrs = ['people']

        # Create the new object, and copy original dict, skipping the skipped attributes
        if in_place:
            shrunken = self
            for attr in skip_attrs:
                setattr(self, attr, None)
        else:
            shrunken = object.__new__(self.__class__)
            shrunken.__dict__ = {k: (v if k not in skip_attrs else None) for k, v in self.__dict__.items()}

        # Don't return if in place
        if in_place:
            return
        else:
            return shrunken

    def save(self, filename=None, keep_people=None, skip_attrs=None, **kwargs):
        """
        Save to disk as a gzipped pickle.

        Args:
            filename (str or None): the name or path of the file to save to; if None, uses stored
            keep_people (bool or None): whether to keep the people
            skip_attrs (list): attributes to skip saving
            kwargs: passed to sc.makefilepath()

        Returns:
            filename (str): the validated absolute path to the saved file

        **Example**::

            sim.save() # Saves to a .sim file
        """

        # Set keep_people based on whether we're in the middle of a run
        if keep_people is None:
            if self.initialized and not self.results_ready:
                keep_people = True
            else:
                keep_people = False

        # Handle the filename
        if filename is None:
            filename = self.simfile
        filename = sc.makefilepath(filename=filename, **kwargs)
        self.filename = filename  # Store the actual saved filename

        # Handle the shrinkage and save
        if skip_attrs or not keep_people:
            obj = self.shrink(skip_attrs=skip_attrs, in_place=False)
        else:
            obj = self
        sc.save(filename=filename, obj=obj)

        return filename

    @staticmethod
    def load(filename, *args, **kwargs):
        """
        Load from disk from a gzipped pickle.
        """
        sim = sc.load(filename, *args, **kwargs)
        if not isinstance(sim, Sim):  # pragma: no cover
            errormsg = f'Cannot load object of {type(sim)} as a Sim object'
            raise TypeError(errormsg)
        return sim


class AlreadyRunError(RuntimeError):
    """
    This error is raised if a simulation is run in such a way that no timesteps
    will be taken. This error is a distinct type so that it can be safely caught
    and ignored if required, but it is anticipated that most of the time, calling
    :py:func:`Sim.run` and not taking any timesteps, would be an inadvertent error.
    """
    pass<|MERGE_RESOLUTION|>--- conflicted
+++ resolved
@@ -402,12 +402,6 @@
 
             # Check if we were asked to stop
             elapsed = T.toc(output=True)
-<<<<<<< HEAD
-            if self.pars['timelimit'] and elapsed > self.pars['timelimit']:
-                sc.printv(f"Time limit ({self.pars['timelimit']} s) exceeded", 1, verbose)
-                return
-=======
->>>>>>> f3d79dd8
 
             # Print progress
             if verbose:
