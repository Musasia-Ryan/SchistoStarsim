--- conflicted
+++ resolved
@@ -13,25 +13,12 @@
 
 class Sim(sc.prettyobj):
 
-<<<<<<< HEAD
-    def __init__(self, pars=None, label=None, people=None, demographics=None, modules=None, **kwargs):
-=======
     def __init__(self, pars=None, label=None, people=None, demographics=None, diseases=None, connectors=None, **kwargs):
->>>>>>> 317aed60
 
         # Set attributes
         self.label = label  # The label/name of the simulation
         self.created = None  # The datetime the sim was created
         self.people = people  # People object
-<<<<<<< HEAD
-        self.modules = ss.Modules(modules)  # List of modules to simulate
-        self.demographics = demographics  # Multiple formats accepted -- see init_demographics for details
-        self.connectors = None  # Placeholder storage while we determine what these are
-        self.results = ss.Results()  # For storing results
-        self.summary = None  # For storing a summary of the results
-        self.initialized = False  # Whether initialization is complete
-        self.complete = False  # Whether a simulation has completed running # TODO: replace with finalized?
-=======
         self.demographics  = ss.ndict(demographics, type=ss.DemographicModule)
         self.diseases      = ss.ndict(diseases, type=ss.Disease)
         self.connectors    = ss.ndict(connectors, type=ss.Connector)
@@ -39,7 +26,6 @@
         self.summary       = None  # For storing a summary of the results
         self.initialized   = False  # Whether initialization is complete
         self.complete      = False  # Whether a simulation has completed running # TODO: replace with finalized?
->>>>>>> 317aed60
         self.results_ready = False  # Whether results are ready
         self.filename      = None
 
@@ -67,19 +53,7 @@
     def year(self):
         return self.yearvec[self.ti]
 
-<<<<<<< HEAD
-    @property
-    def disease_list(self):
-        return [m for m in self.modules if isinstance(m, ss.Disease)]
-
-    @property
-    def diseases_present(self):
-        return len(self.disease_list) > 0
-
-    def initialize(self, reset=False, **kwargs):
-=======
     def initialize(self, popdict=None, reset=False, **kwargs):
->>>>>>> 317aed60
         """
         Perform all initializations on the sim.
         """
@@ -235,23 +209,7 @@
         return self
 
     def init_demographics(self):
-<<<<<<< HEAD
-        """ Initialize demographic modules """
-        if sc.checktype(self.demographics, str):
-            # Should accept location string, plus other allowable keywords like "static" or "default"?
-            raise NotImplementedError
-        if sc.checktype(self.demographics, ss.Module):
-            self.demographics = sc.tolist(self.demographics)
-        if sc.checktype(self.demographics, list):
-            self.demographics = ss.Modules(self.demographics)
-        return
-
-    def init_modules(self):
-        """ Initialize modules and connectors to be simulated """
-        for module in self.modules.values():
-=======
         for module in self.demographics.values():
->>>>>>> 317aed60
             module.initialize(self)
             self.results[module.name] = module.results
 
