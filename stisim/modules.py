import sciris as sc
import numpy as np
from .defaults import State
from .results import Result
from . import defaults as ssd
<<<<<<< HEAD
from . import misc as ssm
from . import utils as ssu
from . import population as sspop
=======
>>>>>>> d1d1d486


class Module(sc.prettyobj):
    # Base module contains states/attributes that all modules have
    default_pars = {}
    states = [
        State('rel_sus', float, 1),
        State('rel_sev', float, 1),
        State('rel_trans', float, 1),
    ]
    
    def __init__(self):
        pass
    
    def initialize(self, sim):
        # Merge parameters
        if self.name not in sim.pars:
            sim.pars[self.name] = sc.objdict(sc.dcp(self.default_pars))
        else:
            if ~isinstance(sim.pars[self.name], sc.objdict):
                sim.pars[self.name] = sc.objdict(sim.pars[self.name])
            for k,v in self.default_pars.items():
                if k not in sim.pars[self.name]:
                    sim.pars[self.name][k] = v

        sim.results[self.name] = sc.objdict()

        # Add this module to a People instance. This would always involve calling People.add_module
        # but subsequently modules could have their own logic for initializing the default values
        # and initializing any outputs that are required
<<<<<<< HEAD
        sim.people.add_module(cls)

    @classmethod
    def update_states(cld, sim):
        # Carry out any autonomous state changes at the start of the timestep
        pass

    @classmethod
    def make_new_cases(cls, sim):
        # Add new cases of module, through transmission, incidence, etc.
        pass

    @classmethod
    def update_results(cls, sim):
=======
        sim.people.add_module(self)
    
    def update_states_pre(self, sim):
        # Carry out any autonomous state changes at the start of the timestep
        pass

    
    def update_results(self, sim):
>>>>>>> d1d1d486
        pass

    
    def finalize_results(self, sim):
        pass

    
    @property
    def name(self):
        # The module name is a lower-case version of its class name
        return self.__class__.__name__.lower()


class HIV(Module):
    states_to_set = [
        State('susceptible', bool, True),
        State('infected', bool, False),
        State('ti_infected', float, 0),
        State('on_art', bool, False),
        State('cd4', float, 500),
    ]

    default_pars = {
        'cd4_min': 100,
        'cd4_max': 500,
        'cd4_rate': 5,
        'initial': 30,
        'eff_condoms': 0.7,
    }

<<<<<<< HEAD
    @classmethod
    def update_states(cls, sim):
=======
    
    def update_states_pre(self, sim):
>>>>>>> d1d1d486
        # Update CD4
        sim.people.hiv.cd4[sim.people.alive & sim.people.hiv.infected & sim.people.hiv.on_art] += (sim.pars.hiv.cd4_max - sim.people.hiv.cd4[sim.people.alive & sim.people.hiv.infected & sim.people.hiv.on_art])/sim.pars.hiv.cd4_rate
        sim.people.hiv.cd4[sim.people.alive & sim.people.hiv.infected & ~sim.people.hiv.on_art] += (sim.pars.hiv.cd4_min - sim.people.hiv.cd4[sim.people.alive & sim.people.hiv.infected & ~sim.people.hiv.on_art])/sim.pars.hiv.cd4_rate

    
    def initialize(self, sim):
        super(HIV, self).initialize(sim)

        # Pick some initially infected agents
<<<<<<< HEAD
        cls.set_prognoses(sim, np.random.choice(sim.people.uid, sim.pars[cls.name]['initial']))
=======
        self.infect(sim, np.random.choice(sim.people.uid, sim.pars[self.name]['initial']))
>>>>>>> d1d1d486

        if 'beta' not in sim.pars[self.name]:
            sim.pars[self.name].beta = sc.objdict({k:1 for k in sim.people.contacts})

        sim.results[self.name]['n_susceptible'] = Result(self.name, 'n_susceptible', sim.npts, dtype=int)
        sim.results[self.name]['n_infected'] = Result(self.name, 'n_infected', sim.npts, dtype=int)
        sim.results[self.name]['prevalence'] = Result(self.name, 'prevalence', sim.npts, dtype=float)
        sim.results[self.name]['new_infections'] = Result(self.name, 'n_infected', sim.npts, dtype=int)
        sim.results[self.name]['n_art'] = Result(self.name, 'n_art', sim.npts, dtype=int)

    
    def update_results(self, sim):
        sim.results[self.name]['n_susceptible'][sim.t] = np.count_nonzero(sim.people.hiv.susceptible)
        sim.results[self.name]['n_infected'][sim.t] = np.count_nonzero(sim.people.hiv.infected)
        sim.results[self.name]['prevalence'][sim.t] = sim.results[self.name].n_infected[sim.t] / sim.people._n
        sim.results[self.name]['new_infections'] = np.count_nonzero(sim.people[self.name].ti_infected == sim.t)
        sim.results[self.name]['n_art'] = np.count_nonzero(sim.people.alive & sim.people[self.name].on_art)

<<<<<<< HEAD
    @classmethod
    def make_new_cases(cls, sim):
        eff_condoms = sim.pars[cls.name]['eff_condoms']

        for k, layer in sim.people.contacts.items():
            if layer.transmission == 'vertical':
                effective_condoms = 1
            else:
                condoms = layer.pars['condoms']
                effective_condoms = ssd.default_float(condoms * eff_condoms)
            if k in sim.pars[cls.name]['beta']:
                rel_trans = (sim.people[cls.name].infected & sim.people.alive).astype(float)
                rel_sus = (sim.people[cls.name].susceptible & sim.people.alive).astype(float)
                for a,b in [[layer['p1'],layer['p2']],[layer['p2'],layer['p1']]]:
                    # probability of a->b transmission
                    p_transmit = layer['beta']*rel_trans[a]*sim.people[cls.name].rel_trans[a]*rel_sus[b]*sim.people[cls.name].rel_sus[b]*sim.pars[cls.name]['beta'][k]*(1-effective_condoms)
                    cls.set_prognoses(sim, b[np.random.random(len(a))<p_transmit])

    @classmethod
    def set_prognoses(cls, sim, uids):
        sim.people[cls.name].susceptible[uids] = False
        sim.people[cls.name].infected[uids] = True
        sim.people[cls.name].ti_infected[uids] = sim.t
=======
    
    def transmit(self, sim):
        eff_condoms = sim.pars[self.name]['eff_condoms']

        for k, layer in sim.people.contacts.items():
            condoms = layer.pars['condoms']
            effective_condoms = ssd.default_float(condoms * eff_condoms)
            if k in sim.pars[self.name]['beta']:
                rel_trans = (sim.people[self.name].infected & sim.people.alive).astype(float)
                rel_sus = (sim.people[self.name].susceptible & sim.people.alive).astype(float)
                for a,b in [[layer['p1'],layer['p2']],[layer['p2'],layer['p1']]]:
                    # probability of a->b transmission
                    p_transmit = rel_trans[a]*sim.people[self.name].rel_trans[a]*rel_sus[b]*sim.people[self.name].rel_sus[b]*sim.pars[self.name]['beta'][k]*(1-effective_condoms)
                    self.infect(sim, b[np.random.random(len(a))<p_transmit])

    
    def infect(self, sim, uids):
        sim.people[self.name].susceptible[uids] = False
        sim.people[self.name].infected[uids] = True
        sim.people[self.name].ti_infected[uids] = sim.t
>>>>>>> d1d1d486

class Gonorrhea(Module):
    states_to_set = [
        State('susceptible', bool, True),
        State('infected', bool, False),
        State('ti_infected', float, 0),
        State('ti_recovered', float, 0),
        State('ti_dead', float, np.nan), # Death due to gonorrhea
    ]

    default_pars = {
        'dur_inf': 3, # not modelling diagnosis or treatment explicitly here
        'p_death': 0.2,
        'initial': 3,
        'eff_condoms': 0.7,
    }

    # def __init__(self, pars=None):
    #     super().__init__(pars)

<<<<<<< HEAD
    @classmethod
    def update_states(cls, sim):
=======
    
    def update_states_pre(self, sim):
        # What if something in here should depend on another module?
        # I guess we could just check for it e.g., 'if HIV in sim.modules' or
        # 'if 'hiv' in sim.people' or something
>>>>>>> d1d1d486
        gonorrhea_deaths = sim.people.gonorrhea.ti_dead <= sim.t
        sim.people.alive[gonorrhea_deaths] = False
        sim.people.date_dead[gonorrhea_deaths] = sim.t

<<<<<<< HEAD
    @classmethod
    def initialize(cls, sim):
        super(Gonorrhea, cls).initialize(sim)

        # Pick some initially infected agents
        cls.set_prognoses(sim, np.random.choice(sim.people.uid, sim.pars[cls.name]['initial']))
=======
    
    def initialize(self, sim):
        # Do any steps in this method depend on what other modules are going to be added? We can inspect
        # them via sim.modules at this point
        super(Gonorrhea, self).initialize(sim)

        # Pick some initially infected agents
        self.infect(sim, np.random.choice(sim.people.uid, sim.pars[self.name]['initial']))
>>>>>>> d1d1d486

        if 'beta' not in sim.pars[self.name]:
            sim.pars[self.name].beta = sc.objdict({k:1 for k in sim.people.contacts})

        # TODO - not a huge fan of having the result key duplicate the Result name
        sim.results[self.name]['n_susceptible'] = Result(self.name, 'n_susceptible', sim.npts, dtype=int)
        sim.results[self.name]['n_infected'] = Result(self.name, 'n_infected', sim.npts, dtype=int)
        sim.results[self.name]['prevalence'] = Result(self.name, 'prevalence', sim.npts, dtype=float)
        sim.results[self.name]['new_infections'] = Result(self.name, 'n_infected', sim.npts, dtype=int)


    
    def update_results(self, sim):
        sim.results[self.name]['n_susceptible'][sim.t] = np.count_nonzero(sim.people.gonorrhea.susceptible)
        sim.results[self.name]['n_infected'][sim.t] = np.count_nonzero(sim.people.gonorrhea.infected)
        sim.results[self.name]['prevalence'][sim.t] = sim.results[self.name].n_infected[sim.t] / sim.people._n
        sim.results[self.name]['new_infections'] = np.count_nonzero(sim.people[self.name].ti_infected == sim.t)

<<<<<<< HEAD
    @classmethod
    def make_new_cases(cls, sim):
        eff_condoms = sim.pars[cls.name]['eff_condoms']

        for k, layer in sim.people.contacts.items():
            if layer.transmission == 'vertical':
                effective_condoms = 1
            else:
                condoms = layer.pars['condoms']
                effective_condoms = ssd.default_float(condoms * eff_condoms)
            if k in sim.pars[cls.name]['beta']:
                rel_trans = (sim.people[cls.name].infected & sim.people.alive).astype(float)
                rel_sus = (sim.people[cls.name].susceptible & sim.people.alive).astype(float)
                for a,b in [[layer['p1'],layer['p2']],[layer['p2'],layer['p1']]]:
                    # probability of a->b transmission
                    p_transmit = layer['beta']*rel_trans[a]*sim.people[cls.name].rel_trans[a]*rel_sus[b]*sim.people[cls.name].rel_sus[b]*sim.pars[cls.name]['beta'][k]*(1-effective_condoms)
                    cls.set_prognoses(sim, b[np.random.random(len(a))<p_transmit])

    @classmethod
    def set_prognoses(cls, sim, uids):
        sim.people[cls.name].susceptible[uids] = False
        sim.people[cls.name].infected[uids] = True
        sim.people[cls.name].ti_infected[uids] = sim.t

        dur = sim.t+np.random.poisson(sim.pars[cls.name]['dur_inf']/sim.pars.dt, len(uids))
        dead = np.random.random(len(uids))<sim.pars[cls.name].p_death
        sim.people[cls.name].ti_recovered[uids[~dead]] = dur[~dead]
        sim.people[cls.name].ti_dead[uids[dead]] = dur[dead]


class Pregnancy(Module):
    # Other, e.g. postpartum, on contraception...
    states_to_set = [
        State('infertile', bool, False),  # Applies to girls and women outside the fertility window
        State('susceptible', bool, True),  # Applies to girls and women inside the fertility window - needs renaming
        State('pregnant', bool, False),  # Currently pregnant
        State('postpartum', bool, False),  # Currently post-partum
        State('ti_pregnant', float, np.nan),  # Time pregnancy begins
        State('ti_delivery', float, np.nan),  # Time of delivery
        State('ti_postpartum', float, np.nan),  # Time postpartum ends
        State('ti_dead', float, np.nan),  # Maternal mortality
    ]

    default_pars = {
        'dur_pregnancy': 0.75,  # Make this a distribution?
        'dur_postpartum': 0.5,  # Make this a distribution?
        'inci': 0.03,  # Replace this with age-specific rates
        'p_death': 0.02,  # Probability of maternal death. Question, should this be linked to age and/or duration?
        'initial': 3,  # Number of women initially pregnant
    }

    def __init__(self, pars):
        super().__init__(pars)

    @classmethod
    def initialize(cls, sim):
        """
        Results could include a range of birth outcomes e.g. LGA, stillbirths, etc.
        Still unclear whether this logic should live in the pregnancy module, the
        individual disease modules, the connectors, or the sim.
        """
        super(Pregnancy, cls).initialize(sim)
        sim.results[cls.name]['pregnancies'] = Result(cls.name, 'pregnancies', sim.npts, dtype=int)
        sim.results[cls.name]['births'] = Result(cls.name, 'births', sim.npts, dtype=int)
        sim['birth_rates'] = None # This turns off birth rates so births only come from this module
        return

    @classmethod
    def update_states(cls, sim):

        cpars = sim.pars[cls.name]

        # Check for new deliveries
        deliveries = sim.people[cls.name].pregnant & (sim.people[cls.name].ti_delivery <= sim.t)
        sim.people[cls.name].pregnant[deliveries] = False
        sim.people[cls.name].postpartum[deliveries] = True
        sim.people[cls.name].susceptible[deliveries] = False
        sim.people[cls.name].ti_delivery[deliveries] = sim.t

        # Check for new kids emerging from post-partum
        postpartum = ~sim.people[cls.name].pregnant & (sim.people[cls.name].ti_postpartum <= sim.t)
        sim.people[cls.name].postpartum[postpartum] = False
        sim.people[cls.name].susceptible[postpartum] = True
        sim.people[cls.name].ti_postpartum[postpartum] = sim.t

        delivery_inds = ssu.true(deliveries)
        if len(delivery_inds):
            for _, layer in sim.people.contacts.items():
                if isinstance(layer, sspop.Maternal):
                    new_birth_inds = layer.find_contacts(delivery_inds)
                    new_births = len(new_birth_inds) * sim['pop_scale']
                    sim.people.demographic_flows['births'] = new_births

        # Maternal deaths
        maternal_deaths = ssu.true(sim.people[cls.name].ti_dead <= sim.t)
        if len(maternal_deaths):
            sim.people.alive[maternal_deaths] = False
            sim.people.date_dead[maternal_deaths] = sim.t

        return

    @classmethod
    def make_new_cases(cls, sim):
        """
        Select people to make pregnancy using incidence data
        This should use ASFR data from https://population.un.org/wpp/Download/Standard/Fertility/
        """
        # Abbreviate key variables
        cpars = sim.pars[cls.name]
        ppl = sim.people
        this_inci = cpars['inci']

        # If incidence of pregnancy is non-zero, make some cases
        # Think about how to deal with age/time-varying fertility
        if this_inci > 0:
            demon_conds = ppl.is_female & ppl.is_active & ppl[cls.name].susceptible
            inds_to_choose_from = ssu.true(demon_conds)
            uids = ssu.binomial_filter(this_inci, inds_to_choose_from)

            # Add UIDs for the as-yet-unborn agents so that we can track prognoses and transmission patterns
            n_unborn_agents = len(uids)
            if n_unborn_agents > 0:
                # Grow the arrays and set properties for the unborn agents
                new_inds = sim.people._grow(n_unborn_agents)
                sim.people.uid[new_inds] = new_inds
                sim.people.age[new_inds] = -cpars['dur_pregnancy']
                sex = np.random.binomial(1, 0.5, n_unborn_agents)
                debut = np.full(n_unborn_agents, np.nan, dtype=ssd.default_float)
                debut[sex == 1] = ssu.sample(**sim.pars['debut']['m'], size=sum(sex))
                debut[sex == 0] = ssu.sample(**sim.pars['debut']['f'], size=n_unborn_agents - sum(sex))
                sim.people.debut[new_inds] = debut

                # Add connections to any vertical transmission layers
                # Placeholder code to be moved / refactored. The maternal contact network may need to be
                # handled separately to the sexual networks, TBC how to handle this most elegantly
                for lkey, layer in sim.people.contacts.items():
                    if layer.transmission == 'vertical':  # What happens if there's more than one vertical layer?
                        durs = np.full((n_unborn_agents), fill_value=cpars['dur_pregnancy']+cpars['dur_postpartum'])
                        layer.add_connections(uids, new_inds, dur=durs)

                # Set prognoses for the pregnancies
                cls.set_prognoses(sim, uids)

        return

    @classmethod
    def set_prognoses(cls, sim, uids):
        """
        Make pregnancies
        Add miscarriage/termination logic here
        Also reconciliation with birth rates
        Q, is this also a good place to check for other conditions and set prognoses for the fetus?
        """
        cpars = sim.pars[cls.name]

        # Change states for the newly pregnant woman
        sim.people[cls.name].susceptible[uids] = False
        sim.people[cls.name].pregnant[uids] = True
        sim.people[cls.name].ti_pregnant[uids] = sim.t

        # Outcomes for pregnancies
        dur = np.full(len(uids), sim.t + cpars['dur_pregnancy'] / sim.pars.dt)
        dead = np.random.random(len(uids)) < sim.pars[cls.name].p_death
        sim.people[cls.name].ti_delivery[uids] = dur  # Currently assumes maternal deaths still result in a live baby
        dur_post_partum = np.full(len(uids), dur + cpars['dur_postpartum'] / sim.pars.dt)
        sim.people[cls.name].ti_postpartum[uids] = dur_post_partum

        if len(ssu.true(dead)):
            sim.people[cls.name].ti_dead[uids[dead]] = dur[dead]
        return

    @classmethod
    def update_results(cls, sim):
        mppl = sim.people[cls.name]
        sim.results[cls.name]['pregnancies'][sim.t] = np.count_nonzero(mppl.ti_pregnant == sim.t)
        sim.results[cls.name]['births'][sim.t] = np.count_nonzero(mppl.ti_delivery == sim.t)
=======
    
    def transmit(self, sim):
        eff_condoms = sim.pars[self.name]['eff_condoms']

        for k, layer in sim.people.contacts.items():
            condoms = layer.pars['condoms']
            effective_condoms = ssd.default_float(condoms * eff_condoms)
            if k in sim.pars[self.name]['beta']:
                rel_trans = (sim.people[self.name].infected & sim.people.alive).astype(float)
                rel_sus = (sim.people[self.name].susceptible & sim.people.alive).astype(float)
                for a,b in [[layer['p1'],layer['p2']],[layer['p2'],layer['p1']]]:
                    # probability of a->b transmission
                    p_transmit = rel_trans[a]*sim.people[self.name].rel_trans[a]*rel_sus[b]*sim.people[self.name].rel_sus[b]*sim.pars[self.name]['beta'][k]*(1-effective_condoms)
                    self.infect(sim, b[np.random.random(len(a))<p_transmit])

    
    def infect(self, sim, uids):
        sim.people[self.name].susceptible[uids] = False
        sim.people[self.name].infected[uids] = True
        sim.people[self.name].ti_infected[uids] = sim.t

        dur = sim.t+np.random.poisson(sim.pars[self.name]['dur_inf']/sim.pars.dt, len(uids))
        dead = np.random.random(len(uids))<sim.pars[self.name].p_death
        sim.people[self.name].ti_recovered[uids[~dead]] = dur[~dead]
        sim.people[self.name].ti_dead[uids[dead]] = dur[dead]
>>>>>>> d1d1d486
<|MERGE_RESOLUTION|>--- conflicted
+++ resolved
@@ -3,12 +3,9 @@
 from .defaults import State
 from .results import Result
 from . import defaults as ssd
-<<<<<<< HEAD
 from . import misc as ssm
 from . import utils as ssu
 from . import population as sspop
-=======
->>>>>>> d1d1d486
 
 
 class Module(sc.prettyobj):
@@ -39,9 +36,8 @@
         # Add this module to a People instance. This would always involve calling People.add_module
         # but subsequently modules could have their own logic for initializing the default values
         # and initializing any outputs that are required
-<<<<<<< HEAD
-        sim.people.add_module(cls)
-
+        sim.people.add_module(self)
+    
     @classmethod
     def update_states(cld, sim):
         # Carry out any autonomous state changes at the start of the timestep
@@ -52,18 +48,8 @@
         # Add new cases of module, through transmission, incidence, etc.
         pass
 
-    @classmethod
-    def update_results(cls, sim):
-=======
-        sim.people.add_module(self)
-    
-    def update_states_pre(self, sim):
-        # Carry out any autonomous state changes at the start of the timestep
-        pass
-
     
     def update_results(self, sim):
->>>>>>> d1d1d486
         pass
 
     
@@ -94,13 +80,8 @@
         'eff_condoms': 0.7,
     }
 
-<<<<<<< HEAD
-    @classmethod
-    def update_states(cls, sim):
-=======
-    
-    def update_states_pre(self, sim):
->>>>>>> d1d1d486
+    
+    def update_states(self, sim):
         # Update CD4
         sim.people.hiv.cd4[sim.people.alive & sim.people.hiv.infected & sim.people.hiv.on_art] += (sim.pars.hiv.cd4_max - sim.people.hiv.cd4[sim.people.alive & sim.people.hiv.infected & sim.people.hiv.on_art])/sim.pars.hiv.cd4_rate
         sim.people.hiv.cd4[sim.people.alive & sim.people.hiv.infected & ~sim.people.hiv.on_art] += (sim.pars.hiv.cd4_min - sim.people.hiv.cd4[sim.people.alive & sim.people.hiv.infected & ~sim.people.hiv.on_art])/sim.pars.hiv.cd4_rate
@@ -110,11 +91,7 @@
         super(HIV, self).initialize(sim)
 
         # Pick some initially infected agents
-<<<<<<< HEAD
-        cls.set_prognoses(sim, np.random.choice(sim.people.uid, sim.pars[cls.name]['initial']))
-=======
-        self.infect(sim, np.random.choice(sim.people.uid, sim.pars[self.name]['initial']))
->>>>>>> d1d1d486
+        self.set_prognoses(sim, np.random.choice(sim.people.uid, sim.pars[self.name]['initial']))
 
         if 'beta' not in sim.pars[self.name]:
             sim.pars[self.name].beta = sc.objdict({k:1 for k in sim.people.contacts})
@@ -133,33 +110,8 @@
         sim.results[self.name]['new_infections'] = np.count_nonzero(sim.people[self.name].ti_infected == sim.t)
         sim.results[self.name]['n_art'] = np.count_nonzero(sim.people.alive & sim.people[self.name].on_art)
 
-<<<<<<< HEAD
-    @classmethod
-    def make_new_cases(cls, sim):
-        eff_condoms = sim.pars[cls.name]['eff_condoms']
-
-        for k, layer in sim.people.contacts.items():
-            if layer.transmission == 'vertical':
-                effective_condoms = 1
-            else:
-                condoms = layer.pars['condoms']
-                effective_condoms = ssd.default_float(condoms * eff_condoms)
-            if k in sim.pars[cls.name]['beta']:
-                rel_trans = (sim.people[cls.name].infected & sim.people.alive).astype(float)
-                rel_sus = (sim.people[cls.name].susceptible & sim.people.alive).astype(float)
-                for a,b in [[layer['p1'],layer['p2']],[layer['p2'],layer['p1']]]:
-                    # probability of a->b transmission
-                    p_transmit = layer['beta']*rel_trans[a]*sim.people[cls.name].rel_trans[a]*rel_sus[b]*sim.people[cls.name].rel_sus[b]*sim.pars[cls.name]['beta'][k]*(1-effective_condoms)
-                    cls.set_prognoses(sim, b[np.random.random(len(a))<p_transmit])
-
-    @classmethod
-    def set_prognoses(cls, sim, uids):
-        sim.people[cls.name].susceptible[uids] = False
-        sim.people[cls.name].infected[uids] = True
-        sim.people[cls.name].ti_infected[uids] = sim.t
-=======
-    
-    def transmit(self, sim):
+    
+    def make_new_cases(self, sim):
         eff_condoms = sim.pars[self.name]['eff_condoms']
 
         for k, layer in sim.people.contacts.items():
@@ -170,15 +122,14 @@
                 rel_sus = (sim.people[self.name].susceptible & sim.people.alive).astype(float)
                 for a,b in [[layer['p1'],layer['p2']],[layer['p2'],layer['p1']]]:
                     # probability of a->b transmission
-                    p_transmit = rel_trans[a]*sim.people[self.name].rel_trans[a]*rel_sus[b]*sim.people[self.name].rel_sus[b]*sim.pars[self.name]['beta'][k]*(1-effective_condoms)
-                    self.infect(sim, b[np.random.random(len(a))<p_transmit])
-
-    
-    def infect(self, sim, uids):
+                    p_transmit = layer['beta']*rel_trans[a]*sim.people[self.name].rel_trans[a]*rel_sus[b]*sim.people[self.name].rel_sus[b]*sim.pars[self.name]['beta'][k]*(1-effective_condoms)
+                    self.set_prognoses(sim, b[np.random.random(len(a))<p_transmit])
+
+    
+    def set_prognoses(self, sim, uids):
         sim.people[self.name].susceptible[uids] = False
         sim.people[self.name].infected[uids] = True
         sim.people[self.name].ti_infected[uids] = sim.t
->>>>>>> d1d1d486
 
 class Gonorrhea(Module):
     states_to_set = [
@@ -199,28 +150,15 @@
     # def __init__(self, pars=None):
     #     super().__init__(pars)
 
-<<<<<<< HEAD
-    @classmethod
-    def update_states(cls, sim):
-=======
-    
-    def update_states_pre(self, sim):
+    
+    def update_states(self, sim):
         # What if something in here should depend on another module?
         # I guess we could just check for it e.g., 'if HIV in sim.modules' or
         # 'if 'hiv' in sim.people' or something
->>>>>>> d1d1d486
         gonorrhea_deaths = sim.people.gonorrhea.ti_dead <= sim.t
         sim.people.alive[gonorrhea_deaths] = False
         sim.people.date_dead[gonorrhea_deaths] = sim.t
 
-<<<<<<< HEAD
-    @classmethod
-    def initialize(cls, sim):
-        super(Gonorrhea, cls).initialize(sim)
-
-        # Pick some initially infected agents
-        cls.set_prognoses(sim, np.random.choice(sim.people.uid, sim.pars[cls.name]['initial']))
-=======
     
     def initialize(self, sim):
         # Do any steps in this method depend on what other modules are going to be added? We can inspect
@@ -228,8 +166,7 @@
         super(Gonorrhea, self).initialize(sim)
 
         # Pick some initially infected agents
-        self.infect(sim, np.random.choice(sim.people.uid, sim.pars[self.name]['initial']))
->>>>>>> d1d1d486
+        self.set_prognoses(sim, np.random.choice(sim.people.uid, sim.pars[self.name]['initial']))
 
         if 'beta' not in sim.pars[self.name]:
             sim.pars[self.name].beta = sc.objdict({k:1 for k in sim.people.contacts})
@@ -248,10 +185,9 @@
         sim.results[self.name]['prevalence'][sim.t] = sim.results[self.name].n_infected[sim.t] / sim.people._n
         sim.results[self.name]['new_infections'] = np.count_nonzero(sim.people[self.name].ti_infected == sim.t)
 
-<<<<<<< HEAD
-    @classmethod
-    def make_new_cases(cls, sim):
-        eff_condoms = sim.pars[cls.name]['eff_condoms']
+    
+    def make_new_cases(self, sim):
+        eff_condoms = sim.pars[self.name]['eff_condoms']
 
         for k, layer in sim.people.contacts.items():
             if layer.transmission == 'vertical':
@@ -259,24 +195,24 @@
             else:
                 condoms = layer.pars['condoms']
                 effective_condoms = ssd.default_float(condoms * eff_condoms)
-            if k in sim.pars[cls.name]['beta']:
-                rel_trans = (sim.people[cls.name].infected & sim.people.alive).astype(float)
-                rel_sus = (sim.people[cls.name].susceptible & sim.people.alive).astype(float)
+            if k in sim.pars[self.name]['beta']:
+                rel_trans = (sim.people[self.name].infected & sim.people.alive).astype(float)
+                rel_sus = (sim.people[self.name].susceptible & sim.people.alive).astype(float)
                 for a,b in [[layer['p1'],layer['p2']],[layer['p2'],layer['p1']]]:
                     # probability of a->b transmission
-                    p_transmit = layer['beta']*rel_trans[a]*sim.people[cls.name].rel_trans[a]*rel_sus[b]*sim.people[cls.name].rel_sus[b]*sim.pars[cls.name]['beta'][k]*(1-effective_condoms)
-                    cls.set_prognoses(sim, b[np.random.random(len(a))<p_transmit])
-
-    @classmethod
-    def set_prognoses(cls, sim, uids):
-        sim.people[cls.name].susceptible[uids] = False
-        sim.people[cls.name].infected[uids] = True
-        sim.people[cls.name].ti_infected[uids] = sim.t
-
-        dur = sim.t+np.random.poisson(sim.pars[cls.name]['dur_inf']/sim.pars.dt, len(uids))
-        dead = np.random.random(len(uids))<sim.pars[cls.name].p_death
-        sim.people[cls.name].ti_recovered[uids[~dead]] = dur[~dead]
-        sim.people[cls.name].ti_dead[uids[dead]] = dur[dead]
+                    p_transmit = layer['beta']*rel_trans[a]*sim.people[self.name].rel_trans[a]*rel_sus[b]*sim.people[self.name].rel_sus[b]*sim.pars[self.name]['beta'][k]*(1-effective_condoms)
+                    self.set_prognoses(sim, b[np.random.random(len(a))<p_transmit])
+
+    
+    def set_prognoses(self, sim, uids):
+        sim.people[self.name].susceptible[uids] = False
+        sim.people[self.name].infected[uids] = True
+        sim.people[self.name].ti_infected[uids] = sim.t
+
+        dur = sim.t+np.random.poisson(sim.pars[self.name]['dur_inf']/sim.pars.dt, len(uids))
+        dead = np.random.random(len(uids))<sim.pars[self.name].p_death
+        sim.people[self.name].ti_recovered[uids[~dead]] = dur[~dead]
+        sim.people[self.name].ti_dead[uids[dead]] = dur[dead]
 
 
 class Pregnancy(Module):
@@ -424,31 +360,4 @@
     def update_results(cls, sim):
         mppl = sim.people[cls.name]
         sim.results[cls.name]['pregnancies'][sim.t] = np.count_nonzero(mppl.ti_pregnant == sim.t)
-        sim.results[cls.name]['births'][sim.t] = np.count_nonzero(mppl.ti_delivery == sim.t)
-=======
-    
-    def transmit(self, sim):
-        eff_condoms = sim.pars[self.name]['eff_condoms']
-
-        for k, layer in sim.people.contacts.items():
-            condoms = layer.pars['condoms']
-            effective_condoms = ssd.default_float(condoms * eff_condoms)
-            if k in sim.pars[self.name]['beta']:
-                rel_trans = (sim.people[self.name].infected & sim.people.alive).astype(float)
-                rel_sus = (sim.people[self.name].susceptible & sim.people.alive).astype(float)
-                for a,b in [[layer['p1'],layer['p2']],[layer['p2'],layer['p1']]]:
-                    # probability of a->b transmission
-                    p_transmit = rel_trans[a]*sim.people[self.name].rel_trans[a]*rel_sus[b]*sim.people[self.name].rel_sus[b]*sim.pars[self.name]['beta'][k]*(1-effective_condoms)
-                    self.infect(sim, b[np.random.random(len(a))<p_transmit])
-
-    
-    def infect(self, sim, uids):
-        sim.people[self.name].susceptible[uids] = False
-        sim.people[self.name].infected[uids] = True
-        sim.people[self.name].ti_infected[uids] = sim.t
-
-        dur = sim.t+np.random.poisson(sim.pars[self.name]['dur_inf']/sim.pars.dt, len(uids))
-        dead = np.random.random(len(uids))<sim.pars[self.name].p_death
-        sim.people[self.name].ti_recovered[uids[~dead]] = dur[~dead]
-        sim.people[self.name].ti_dead[uids[dead]] = dur[dead]
->>>>>>> d1d1d486
+        sim.results[cls.name]['births'][sim.t] = np.count_nonzero(mppl.ti_delivery == sim.t)