--- conflicted
+++ resolved
@@ -45,11 +45,6 @@
             if not rng.initialized:
                 rng.initialize(sim.rng_container, sim.people.slot)
 
-<<<<<<< HEAD
-        # Connect the states to the sim
-        for state in self.states:
-            state.initialize(sim.people)
-=======
         # Initialize distributions in pars
         for key, value in self.pars.items():
             if isinstance(value, rv_frozen):
@@ -67,7 +62,6 @@
         # Will use random numbers, so do after distribution initialization
         for state in self.states:
             state.initialize(sim)
->>>>>>> 38e531d4
 
         self.initialized = True
         return
@@ -95,10 +89,10 @@
     def rngs(self):
         """
         Return a flat collection of all random number generators, as with states above
+
+        :return:
         """
         return [x for x in self.__dict__.values() if isinstance(x, (ss.MultiRNG, ss.SingleRNG))]
-<<<<<<< HEAD
-=======
 
     @property
     def scipy_dbns(self):
@@ -108,5 +102,4 @@
         :return:
         """
         return [x for x in self.__dict__.values() if isinstance(x, ss.ScipyDistribution)] \
-             + [x for x in self.pars.values()     if isinstance(x, ss.ScipyDistribution)]
->>>>>>> 38e531d4
+             + [x for x in self.pars.values()     if isinstance(x, ss.ScipyDistribution)]