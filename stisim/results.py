--- conflicted
+++ resolved
@@ -7,17 +7,11 @@
 import stisim as ss
 
 
-<<<<<<< HEAD
 __all__ = ['Result']
 
-=======
-class Results(ssu.NDict):
-    def __init__(self, *args, **kwargs):
-        super().__init__(self, _type=Result, *args, **kwargs)
-        return
->>>>>>> f62d960e
 
 class Result(np.ndarray):
+    
     def __new__(cls, module=None, name=None, shape=None, dtype=None):
         arr = np.zeros(shape=shape, dtype=dtype).view(cls)
         arr.name = name
@@ -33,4 +27,3 @@
     
     def to_df(self):
         return sc.dataframe({self.name:self})
-    