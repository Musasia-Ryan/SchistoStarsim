import hashlib
from copy import deepcopy
import numpy as np
import sciris as sc
import starsim as ss
<<<<<<< HEAD
=======
from starsim.states import UIDArray
from copy import deepcopy
>>>>>>> 912991f1

__all__ = ['Dists', 'Dist', 'RNGs', 'RNG']


def str2int(string, modulo=1e8):
    """
    Convert a string to an int via hashing
    
    Cannot use Python's built-in hash() since it's randomized for strings. While
    hashlib is slower, this function is only used at initialization, so makes no
    appreciable difference to runtime.
    """
    return int(hashlib.sha256(string.encode('utf-8')).hexdigest(), 16) % int(modulo)


class Dists(sc.prettyobj):
    """ Class for managing a collection of Dist objects """

    def __init__(self):
        self.dists = ss.ndict()
        self.used_offsets = set()
        self.base_seed = None
        self.current_seed = None
        self.initialized = False
        return

    def initialize(self, base_seed):
        self.base_seed = base_seed
        self.initialized = True
        return
    
    def add(self, dist, check_repeats=True):
        """
        Keep track of a new Dist
        
        Can request an offset, will check for overlap
        Otherwise, return value will be used as the seed offset for this rng
        """
        if not self.initialized:
            raise NotInitializedException()

        if dist.name in self.dists:
            raise RepeatNameException(dist.name)

        if check_repeats:
            if dist.offset in self.used_offsets:
                raise SeedRepeatException(dist.name, dist.offset)
            self.used_offsets.add(dist.offset)

        self.dists.append(dist)
        self.current_seed = self.base_seed + dist.offset # Add in the base seed

        return self.current_seed

    def step(self, ti):
        """ Step each RNG forward, for each sim timestep """
        out = sc.autolist()
        for dist in self.dists.values():
            out += dist.step(ti)
        return out

    def reset(self):
        """ Reset each RNG """
        out = sc.autolist()
        for dist in self.dists.values():
            out += dist.reset()
        return out


class Dist(sc.prettyobj):
    """
    Class for tracking one random number generator associated with one distribution,
    i.e. one decision per timestep.

    The main use case is to sample random numbers from various distributions
    that are specific to each agent (per decision and timestep) so as to enable
    variance reduction between simulations through the use of common random
    numbers. For example, the user might create a random number generator called
    rng and ultimately ask for randomly distributed random numbers for agents
    with UIDs 1 and 4:

    >>> import starsim as ss
    >>> import numpy as np
    >>> dist = ss.Dist('Test') # The hashed name determines the seed offset.
    >>> dist.initialize(slots=5) # In practice, slots will be sim.people.slots. When scalar (for testing), an np.arange will be used.
    >>> uids = np.array([1,4])
    >>> dist.random(uids)
    array([0.88110549, 0.86915719])

    In theory, what this is doing is drawing 5 random numbers and returning the
    draws at positions 1 and 4.

    In practice, using UIDs as "slots" (the indices into the larger draw) falls
    apart when new agents are born.  The issue is that one simulation might have
    more births than another, so an agent born in one simulation may not
    get the same UID as that same agent in a comparison simulation.
    
    The solution applied here is for each agent to have a property called "slot"
    that is precisely the index used when selecting from an array of random
    numbers.  When new agents are born, the mother uses her UID to sample a
    random integer for the newborn that is used as the "slot".  With this
    approach, newborns will be identical between two different simulations,
    unless an intervention mechanistically drove a change.

    The slot-based approach is not without challenges.
    * Two newborn agents may received the same "slot," and thus will receive the
      same random draws.
    * The chance of overlapping slots can be reduced by
      allowing mothers to choose from a larger number of possible slots (say up
      to one-million). However, as slots are used as indices, the number of
      random variables drawn for each query must number the maximum slot. So if
      one agent has a slot of 1M, then 1M random numbers will be drawn,
      consuming more time than would be necessary if the maximum slot was
      smaller.
    * The maximum slot is now determined by a new configure parameter named
      "slot_scale". A value of 5 will mean that new agents will be assigned
      slots between 1*N and 5*N, where N is sim.pars['n_agents'].
    """
    
    def __init__(self, dist='random', name=None, offset=None, **kwargs):
        """
        Create a random number generator
        
        Args:
            dist (str): the name of the (default) distribution to draw random numbers from, or a SciPy distribution
            name (str): the unique name of this distribution, e.g. "coin_flip" (in practice, usually generated automatically)
            offset (int): the seed offset; will be automatically assigned (based on hashing the name) if None
            kwargs (dict): (default) parameters of the distribution
            
        **Examples**::
            
            dist = ss.Dist('normal', loc=3)
            dist.rvs(10) # Return 10 normally distributed random numbers
        """
        self.dist = dist
        self.name = name
        self.kwds = kwargs

        # Get the offset
        if offset is None: # Obtain the seed offset by hashing the class name
            self.offset = str2int(self.name)
        else: # Use user-provided offset (unlikely)
            self.offset = offset

        self.seed = None # Will be determined once added to the container
        self.rng = None # The actual RNG generator for generating random numbers
        self.ready = True
        self.initialized = False
        return
    
    def __getattr__(self, attr):
        """ Make it behave like a random number generator mostly -- enables things like uniform(), normal(), etc. """
        if attr in ['__deepcopy__', '__getstate__', '__setstate__']:
            return self.__getattribute__(attr)
        else:
            return getattr(self.rng, attr)
        
    @property
    def bitgen(self):
        try:
            return self.rng.bit_generator
        except:
            return None
        
    def initialize(self, sim=None, container=None, slots=None):
        """ Calculate the starting seed and create the RNG """
        
        if sim: # TODO: can probably remove
            container = sim.dists
            slots = sim.people.slot
        
        # Set the seed, usually from within a container
        if container is not None:
            self.seed = container.add(self) # base_seed + offset
        else: # Enable use of Dist without a container
            self.seed = self.offset

        # Set up the slots (corresponding to agents)
        if isinstance(slots, int): # Handle edge case in which the user wants n sequential slots, as used in testing
            self.slots = np.arange(slots)
        else:
            self.slots = slots # E.g. sim.people.slots (instead of using uid as the slots directly)

        # Create the actual RNG
        self.rng = np.random.default_rng(seed=self.seed)
        self.init_state = self.bitgen.state # Store the initial state
        
        # Initialize the distribution, if not a string
        if not isinstance(self.dist, str):
            if callable(self.dist):
                self.dist = self.dist(**self.kwds)
            if hasattr(self.dist, 'random_state'):
                self.dist.random_state = self.rng # Override the default random state with the correct one
            else:
                errormsg = f'Unknown distribution type {type(self.dist)}: must be string or scipy.stats distribution'
                raise TypeError(errormsg)
        
        # Finalize
        self.ready = True
        self.initialized = True
        return

    def reset(self):
        """ Restore initial state """
        self.bitgen.state = self.init_state
        self.ready = True
        return self.bitgen.state

    def step(self, ti):
        """ Advance to time ti step by jumping """
        self.reset() # First reset back to the initial state
        self.bitgen.state = self.bitgen.jumped(jumps=ti).state # Now take ti jumps
        return self.bitgen.state
    
    def rvs(self, size=1, **kwargs):
        """ Main method for getting random numbers """
        kwds = sc.mergedicts(dict(size=size), self.kwds, kwargs)
        if isinstance(self.dist, str):
            dist = getattr(self.rng, self.dist)
            rvs = dist(**kwds)
        else:
            if not np.isscalar(size):
                print('WARNING, not random number safe yet!')
                size = len(size)
            rvs = self.dist.rvs(size=size, **kwargs) # TODO: CHECK!!!!!
        if ss.options.multirng:
            self.ready = False # Needs to reset before being called again
        return rvs

    def filter(self, size, **kwargs):
        return size[self.rvs(size, **kwargs)]



# TODO: define custom distributions like ss.lognormal


#%% Dist exceptions

class NotInitializedException(RuntimeError):
    "Raised when a random number generator or a RNGContainer object is called when not initialized."
    def __init__(self, obj_name=None):
        if obj_name is None: 
            msg = 'An RNG is being used without proper initialization; please initialize first'
        else:
            msg = f'The RNG "{obj_name}" is being used prior to initialization.'
        super().__init__(msg)

class NotReadyException(RuntimeError):
    "Raised when a random generator is called without being ready."
    def __init__(self, rng_name):
        msg = f'The random generator named "{rng_name}" was not ready when called. This error is likely caused by calling a distribution or underlying MultiRNG generator two or more times in a single step.'
        super().__init__(msg)

class SeedRepeatException(ValueError):
    "Raised when two random number generators have the same seed."
    def __init__(self, rng_name, seed_offset):
        msg = f'Requested seed offset {seed_offset} for the random number generator named {rng_name} has already been used.'
        super().__init__(msg)

class RepeatNameException(ValueError):
    "Raised when adding a random number generator to a RNGContainer when the rng name has already been used."
    def __init__(self, rng_name):
        msg = f'A random number generator with name {rng_name} has already been added.'
        super().__init__(msg)












#%% Archive

class RNGs(sc.prettyobj):
    """
    Class for managing a collection MultiRNG random number generators
    """

    def __init__(self):
        self.rngs = ss.ndict()
        self.used_offsets = set()
        self.base_seed = None
        self.current_seed = None
        self.initialized = False
        return

    def initialize(self, base_seed):
        self.base_seed = base_seed
        self.initialized = True
        return
    
    def add(self, rng, check_repeats=True):
        """
        Add a random number generator
        
        Can request an offset, will check for overlap
        Otherwise, return value will be used as the seed offset for this rng
        """
        if not self.initialized:
            raise NotInitializedException()

        if rng.name in self.rngs:
            raise RepeatNameException(rng.name)

        if check_repeats:
            if rng.seed_offset in self.used_offsets:
                raise SeedRepeatException(rng.name, rng.seed_offset)
            self.used_offsets.add(rng.seed_offset)

        self.rngs.append(rng)
        self.current_seed = self.base_seed + rng.seed_offset # Add in the base seed

        return self.current_seed

    def step(self, ti):
        """ Step each RNG forward, for each sim timestep """
        for rng in self.rngs.values():
            rng.step(ti)
        return

    def reset(self):
        """ Reset each RNG """
        for rng in self.rngs.values():
            rng.reset()
        return

class RNG(np.random.Generator):
    """
    Class for tracking one random number generators associated with one decision per timestep.

    The main use case is to sample random numbers from various distributions
    that are specific to each agent (per decision and timestep) so as to enable
    variance reduction between simulations through the use of common random
    numbers. For example, the user might create a random number generator called
    rng and ultimately ask for randomly distributed random numbers for agents
    with UIDs 1 and 4:

        >>> import starsim as ss
        >>> import numpy as np
        >>> rng = ss.MultiRNG('Test') # The hashed name determines the seed offset.
        >>> rng.initialize(container=None, slots=5) # In practice, slots will be sim.people.slots. When scalar (for testing), a state-like UIDArray will be used.
        >>> uids = np.array([1,4])
        >>> rng.random(uids)
        array([0.88110549, 0.86915719])

    In theory, what this is doing is drawing 5 random numbers and returning the
    draws at positions 1 and 4.

    In practice, using UIDs as "slots" (the indices into the larger draw) falls
    apart when new agents are born.  The issue is that one simulation might have
    more births than another, so an agent born in one simulation may not
    get the same UID as that same agent in a comparison simulation.
    
    The solution applied here is for each agent to have a property called "slot"
    that is precisely the index used when selecting from an array of random
    numbers.  When new agents are born, the mother uses her UID to sample a
    random integer for the newborn that is used as the "slot".  With this
    approach, newborns will be identical between two different simulations,
    unless an intervention mechanistically drove a change.

    The slot-based approach is not without challenges.
    - Two newborn agents may received the same "slot," and thus will receive the
    same random draws.
    - The chance of overlapping slots can be reduced by
    allowing mothers to choose from a larger number of possible slots (say up
    to one-million). However, as slots are used as indices, the number of
    random variables drawn for each query must number the maximum slot. So if
    one agent has a slot of 1M, then 1M random numbers will be drawn,
    consuming more time than would be necessary if the maximum slot was
    smaller.
    - The maximum slot is now determined by a new configure parameter named
    "slot_scale". A value of 5 will mean that new agents will be assigned
    slots between 1*N and 5*N, where N is sim.pars['n_agents'].
    """
    
    def __init__(self, name, seed_offset=None, **kwargs):
        """
        Create a random number generator

        seed_offset will be automatically assigned (based on hashing the name) if None
        
        name: a name for this random number generator, like "coin_flip"
        """

        self.name = name
        self.kwargs = kwargs

        if seed_offset is None:
            # Obtain the seed offset by hashing the class name. Don't use python's hash because it is randomized.
            self.seed_offset = int(hashlib.sha256(self.name.encode('utf-8')).hexdigest(), 16) % 10**8
        else:
            # Use user-provided seed_offset (unlikely)
            self.seed_offset = seed_offset

        self.seed = None # Will be determined once added to the RNG Container
        self.initialized = False
        self.ready = True
        return

    def initialize(self, container, slots):
        if self.initialized:
            return

        if container is not None:
            self.seed = container.add(self) # base_seed + seed_offset
        else:
            # Enable use of MultiRNG without a container
            self.seed = self.seed_offset

        if isinstance(slots, int):
            # Handle edge case in which the user wants n sequential slots, as used in testing.
            self.slots = UIDArray(np.arange(slots),np.arange(slots))
        else:
            self.slots = slots # E.g. sim.people.slots (instead of using uid as the slots directly)

        if 'bit_generator' not in self.kwargs:
            self.kwargs['bit_generator'] = np.random.PCG64DXSM(seed=self.seed)
        super().__init__(**self.kwargs)

        self._init_state = self.bit_generator.state # Store the initial state

        self.initialized = True
        self.ready = True
        return

    def reset(self):
        """ Restore initial state """
        self.bit_generator.state = self._init_state
        self.ready = True
        return

    def step(self, ti):
        """ Advance to time ti step by jumping """
        
        # First reset back to the initial state
        self.reset()

        # Now take ti jumps
        # jumped returns a new bit_generator, use directly instead of setting state?
        self.bit_generator.state = self.bit_generator.jumped(jumps=ti).state
        return

    def __deepcopy__(self, memo):
        cls = self.__class__
        result = cls.__new__(cls)
        memo[id(self)] = result
        for k, v in self.__dict__.items():
            setattr(result, k, deepcopy(v, memo))

        #'bit_generator' kwarg has changed
        super(MultiRNG, result).__init__(**result.kwargs)

        return result<|MERGE_RESOLUTION|>--- conflicted
+++ resolved
@@ -3,11 +3,6 @@
 import numpy as np
 import sciris as sc
 import starsim as ss
-<<<<<<< HEAD
-=======
-from starsim.states import UIDArray
-from copy import deepcopy
->>>>>>> 912991f1
 
 __all__ = ['Dists', 'Dist', 'RNGs', 'RNG']
 
@@ -425,7 +420,7 @@
 
         if isinstance(slots, int):
             # Handle edge case in which the user wants n sequential slots, as used in testing.
-            self.slots = UIDArray(np.arange(slots),np.arange(slots))
+            self.slots = ss.UIDArray(np.arange(slots),np.arange(slots))
         else:
             self.slots = slots # E.g. sim.people.slots (instead of using uid as the slots directly)
 
